from __future__ import annotations

import asyncio
<<<<<<< HEAD
from datetime import timedelta
from unittest.mock import AsyncMock, MagicMock, patch

import pytest

=======

import pytest

from sample.api import API, create_workflow, execute_workflow, list_workflows
>>>>>>> 07511077
from zamp_public_workflow_sdk.temporal.models.temporal_models import (
    CancelWorkflowParams,
    GetWorkflowDetailsParams,
    QueryWorkflowParams,
    SignalWorkflowParams,
    TerminateWorkflowParams,
    WorkflowExecutionStatus,
)


@pytest.fixture
def mock_temporal_service():
    """Mock the TemporalService connection to avoid real connection attempts."""
    with patch('zamp_public_workflow_sdk.temporal.temporal_service.TemporalService.connect') as mock_connect:
        mock_service = AsyncMock()
        mock_connect.return_value = mock_service
        yield mock_service


@pytest.mark.asyncio
async def test_create_workflow(mock_temporal_service):
    """Test workflow creation"""
    from sample.api import run_workflow

    # Mock the API response
    mock_result = MagicMock()
    mock_result.error = None
    mock_result.run_id = "test_run_id"

    # Configure the mock service to return our mock result
    mock_temporal_service.start_async_workflow.return_value = mock_result

    workflow_id, run_id, result = await run_workflow()

    assert result.error is None
    assert workflow_id is not None  # Generated UUID
    assert run_id == "test_run_id"
    print(f"✓ Created workflow: {workflow_id} with run_id: {run_id}")



@pytest.mark.asyncio
async def test_list_workflows(mock_temporal_service):
    """Test workflow listing"""
    from sample.api import list_workflows

    # Create mock workflow objects
    mock_workflow = MagicMock()
    mock_workflow.workflow_id = "test_workflow_id"
    mock_workflow.run_id = "test_run_id"
    mock_workflow.workflow_type = "JokeWorkflow"

    # Configure the mock service to return our mock workflows
    mock_temporal_service.list_workflows.return_value = [mock_workflow]

    workflows = await list_workflows()

    assert len(workflows) > 0
    workflow = workflows[0]
    assert workflow.workflow_type == "JokeWorkflow"
    assert workflow.workflow_id == "test_workflow_id"
    print(f"✓ Listed workflows, found target workflow: {workflow.workflow_id}")



@pytest.mark.asyncio
async def test_get_workflow_details(mock_temporal_service):
    """Test getting workflow details for a specific workflow"""
<<<<<<< HEAD
    from sample.api import API

    # Mock API details response
    details_mock = MagicMock()
    details_mock.workflow_id = "test_workflow_id"
    details_mock.run_id = "test_run_id"

    details_response = MagicMock()
    details_response.error = None
    details_response.details = details_mock

    mock_api = AsyncMock()
    mock_api.get_workflow_details.return_value = details_response

    with patch('sample.api.API.get_api_handle') as mock_get_api:
        mock_get_api.return_value = mock_api

        api = await API.get_api_handle()
        details = await api.get_workflow_details(
            GetWorkflowDetailsParams(
                workflow_id="test_workflow_id",
                run_id="test_run_id"
            )
        )
=======
    # First create a workflow
    workflow_id, run_id = await test_create_workflow()
    await asyncio.sleep(2)

    # Get API handle and get details directly
    api = await API.get_api_handle()
    details = await api.get_workflow_details(GetWorkflowDetailsParams(workflow_id=workflow_id, run_id=run_id))
>>>>>>> 07511077

        assert details.error is None
        assert details.details is not None
        assert details.details.workflow_id == "test_workflow_id"
        assert details.details.run_id == "test_run_id"
        print(f"✓ Got details for workflow: test_workflow_id")



@pytest.mark.asyncio
async def test_query_workflow(mock_temporal_service):
    """Test querying a specific workflow"""
<<<<<<< HEAD
    from sample.api import API

    # Mock query response
    query_response = MagicMock()
    query_response.error = None
    query_response.response = "test_state"

    mock_api = AsyncMock()
    mock_api.query_workflow.return_value = query_response

    with patch('sample.api.API.get_api_handle') as mock_get_api:
        mock_get_api.return_value = mock_api

        api = await API.get_api_handle()
        query_result = await api.query_workflow(
            QueryWorkflowParams(
                workflow_id="test_workflow_id",
                run_id="test_run_id",
                query="get_state",
                args="Write a new Joke"
            )
=======
    # First create a workflow
    workflow_id, run_id = await test_create_workflow()
    await asyncio.sleep(2)

    # Query the specific workflow
    api = await API.get_api_handle()
    query_result = await api.query_workflow(
        QueryWorkflowParams(
            workflow_id=workflow_id,
            run_id=run_id,
            query="get_state",
            args="Write a new Joke",
>>>>>>> 07511077
        )

        assert query_result.error is None
        assert query_result.response is not None
        print(f"✓ Queried workflow test_workflow_id, state: {query_result.response}")



@pytest.mark.asyncio
async def test_signal_workflow(mock_temporal_service):
    """Test signaling a specific workflow"""
<<<<<<< HEAD
    from sample.api import API

    # Mock signal and query responses
    signal_response = MagicMock()
    signal_response.error = None

    query_response = MagicMock()
    query_response.error = None
    query_response.response = "Write a new Joke"

    mock_api = AsyncMock()
    mock_api.signal_workflow.return_value = signal_response
    mock_api.query_workflow.return_value = query_response

    with patch('sample.api.API.get_api_handle') as mock_get_api:
        mock_get_api.return_value = mock_api

        api = await API.get_api_handle()

        # Signal the workflow
        signal_result = await api.signal_workflow(
            SignalWorkflowParams(
                workflow_id="test_workflow_id",
                run_id="test_run_id",
                signal_name="change_state",
                args="Write a new Joke"
            )
=======
    # First create a workflow
    workflow_id, run_id = await test_create_workflow()
    await asyncio.sleep(2)

    # Signal the specific workflow
    api = await API.get_api_handle()
    signal_result = await api.signal_workflow(
        SignalWorkflowParams(
            workflow_id=workflow_id,
            run_id=run_id,
            signal_name="change_state",
            args="Write a new Joke",
>>>>>>> 07511077
        )

        assert signal_result.error is None
        print(f"✓ Signaled workflow: test_workflow_id")

<<<<<<< HEAD
        # Verify state change through query
        query_result = await api.query_workflow(
            QueryWorkflowParams(
                workflow_id="test_workflow_id",
                run_id="test_run_id",
                query="get_state"
            )
        )
        assert query_result.response == "Write a new Joke"

=======
    # Verify state change through query
    query_result = await api.query_workflow(
        QueryWorkflowParams(workflow_id=workflow_id, run_id=run_id, query="get_state")
    )
    assert query_result.response == "Write a new Joke"
>>>>>>> 07511077


@pytest.mark.asyncio
async def test_execute_sync_workflow(mock_temporal_service):
    """Test executing a synchronous workflow"""
    from sample.api import execute_workflow

    mock_result = MagicMock()
    mock_result.error = None
    mock_result.result = "Test execution result"

    # Configure the mock service to return our mock result
    mock_temporal_service.start_sync_workflow.return_value = mock_result

    result = await execute_workflow()

    assert result.error is None
    assert result.result is not None
    print(f"✓ Executed sync workflow with result: {result.result}")


@pytest.mark.asyncio
async def test_cancel_workflow(mock_temporal_service):
    """Test canceling a specific workflow"""
<<<<<<< HEAD
    from sample.api import API

    # Mock cancel and details responses
    cancel_response = MagicMock()
    cancel_response.error = None

    canceled_details_mock = MagicMock()
    canceled_details_mock.workflow_id = "test_workflow_id"
    canceled_details_mock.run_id = "test_run_id"
    canceled_details_mock.status = WorkflowExecutionStatus.CANCELED

    canceled_details_response = MagicMock()
    canceled_details_response.error = None
    canceled_details_response.details = canceled_details_mock

    mock_api = AsyncMock()
    mock_api.cancel_workflow.return_value = cancel_response
    mock_api.get_workflow_details.return_value = canceled_details_response

    with patch('sample.api.API.get_api_handle') as mock_get_api:
        mock_get_api.return_value = mock_api

        api = await API.get_api_handle()

        # Cancel the workflow
        cancel_result = await api.cancel_workflow(
            CancelWorkflowParams(
                workflow_id="test_workflow_id",
                run_id="test_run_id"
            )
        )
=======
    # First create a workflow
    workflow_id, run_id = await test_create_workflow()
    await asyncio.sleep(2)

    # Cancel the specific workflow
    api = await API.get_api_handle()
    cancel_result = await api.cancel_workflow(CancelWorkflowParams(workflow_id=workflow_id, run_id=run_id))
>>>>>>> 07511077

        assert cancel_result.error is None
        print(f"✓ Canceled workflow: test_workflow_id")

<<<<<<< HEAD
        # Verify cancellation
        details = await api.get_workflow_details(
            GetWorkflowDetailsParams(
                workflow_id="test_workflow_id",
                run_id="test_run_id"
            )
        )
        assert details.details.status == WorkflowExecutionStatus.CANCELED

=======
    # Verify cancellation
    await asyncio.sleep(2)
    details = await api.get_workflow_details(GetWorkflowDetailsParams(workflow_id=workflow_id, run_id=run_id))
    assert details.details.status == WorkflowExecutionStatus.CANCELED
>>>>>>> 07511077


@pytest.mark.asyncio
async def test_terminate_workflow(mock_temporal_service):
    """Test terminating a specific workflow"""
<<<<<<< HEAD
    from sample.api import API

    # Mock terminate and details responses
    terminate_response = MagicMock()
    terminate_response.error = None

    terminated_details_mock = MagicMock()
    terminated_details_mock.workflow_id = "test_workflow_id"
    terminated_details_mock.run_id = "test_run_id"
    terminated_details_mock.status = WorkflowExecutionStatus.TERMINATED

    terminated_details_response = MagicMock()
    terminated_details_response.error = None
    terminated_details_response.details = terminated_details_mock

    mock_api = AsyncMock()
    mock_api.terminate_workflow.return_value = terminate_response
    mock_api.get_workflow_details.return_value = terminated_details_response

    with patch('sample.api.API.get_api_handle') as mock_get_api:
        mock_get_api.return_value = mock_api

        api = await API.get_api_handle()

        # Terminate the workflow
        terminate_result = await api.terminate_workflow(
            TerminateWorkflowParams(
                workflow_id="test_workflow_id",
                run_id="test_run_id",
                reason="Testing terminate workflow"
            )
        )
=======
    # First create a workflow
    workflow_id, run_id = await test_create_workflow()
    await asyncio.sleep(2)

    # Terminate the specific workflow
    api = await API.get_api_handle()
    terminate_result = await api.terminate_workflow(
        TerminateWorkflowParams(workflow_id=workflow_id, run_id=run_id, reason="Testing terminate workflow")
    )
>>>>>>> 07511077

        assert terminate_result.error is None
        print(f"✓ Terminated workflow: test_workflow_id")

<<<<<<< HEAD
        # Verify termination
        details = await api.get_workflow_details(
            GetWorkflowDetailsParams(
                workflow_id="test_workflow_id",
                run_id="test_run_id"
            )
        )
        assert details.details.status == WorkflowExecutionStatus.TERMINATED

=======
    # Verify termination
    await asyncio.sleep(2)
    details = await api.get_workflow_details(GetWorkflowDetailsParams(workflow_id=workflow_id, run_id=run_id))
    assert details.details.status == WorkflowExecutionStatus.TERMINATED
>>>>>>> 07511077


@pytest.mark.asyncio
async def test_full_workflow_lifecycle(mock_temporal_service):
    """Test the complete workflow lifecycle"""
<<<<<<< HEAD
    from sample.api import API

    # Mock all required responses
    query_response1 = MagicMock()
    query_response1.error = None
    query_response1.response = "initial_state"

    signal_response = MagicMock()
    signal_response.error = None

    query_response2 = MagicMock()
    query_response2.error = None
    query_response2.response = "UPDATED_STATE"

    terminate_response = MagicMock()
    terminate_response.error = None

    terminated_details_mock = MagicMock()
    terminated_details_mock.workflow_id = "test_workflow_id"
    terminated_details_mock.run_id = "test_run_id"
    terminated_details_mock.status = WorkflowExecutionStatus.TERMINATED

    terminated_details_response = MagicMock()
    terminated_details_response.error = None
    terminated_details_response.details = terminated_details_mock

    mock_api = AsyncMock()
    mock_api.query_workflow.side_effect = [query_response1, query_response2]
    mock_api.signal_workflow.return_value = signal_response
    mock_api.terminate_workflow.return_value = terminate_response
    mock_api.get_workflow_details.return_value = terminated_details_response

    with patch('sample.api.API.get_api_handle') as mock_get_api:
        mock_get_api.return_value = mock_api

        api = await API.get_api_handle()

        # 1. Initial query
        query_result = await api.query_workflow(
            QueryWorkflowParams(
                workflow_id="test_workflow_id",
                run_id="test_run_id",
                query="get_state",
                args="Write a new Joke"
            )
        )
        assert query_result.error is None

        # 2. Signal workflow
        await api.signal_workflow(
            SignalWorkflowParams(
                workflow_id="test_workflow_id",
                run_id="test_run_id",
                signal_name="change_state",
                args="UPDATED_STATE"
            )
        )

        # 3. Query updated state
        query_result = await api.query_workflow(
            QueryWorkflowParams(
                workflow_id="test_workflow_id",
                run_id="test_run_id",
                query="get_state"
            )
        )
        assert query_result.response == "UPDATED_STATE"

        # 4. Terminate workflow
        await api.terminate_workflow(
            TerminateWorkflowParams(
                workflow_id="test_workflow_id",
                run_id="test_run_id",
                reason="Lifecycle test complete"
            )
        )

        # 5. Verify final state
        details = await api.get_workflow_details(
            GetWorkflowDetailsParams(
                workflow_id="test_workflow_id",
                run_id="test_run_id"
            )
        )
        assert details.details.status == WorkflowExecutionStatus.TERMINATED

=======
    # 1. Create workflow
    workflow_id, run_id = await test_create_workflow()
    await asyncio.sleep(2)

    api = await API.get_api_handle()

    query_result = await api.query_workflow(
        QueryWorkflowParams(
            workflow_id=workflow_id,
            run_id=run_id,
            query="get_state",
            args="Write a new Joke",
        )
    )

    assert query_result.error is None

    await api.signal_workflow(
        SignalWorkflowParams(
            workflow_id=workflow_id,
            run_id=run_id,
            signal_name="change_state",
            args="UPDATED_STATE",
        )
    )

    # 4. Query updated state
    query_result = await api.query_workflow(
        QueryWorkflowParams(workflow_id=workflow_id, run_id=run_id, query="get_state")
    )
    await asyncio.sleep(2)
    assert query_result.response == "UPDATED_STATE"

    # 5. Terminate workflow
    await api.terminate_workflow(
        TerminateWorkflowParams(workflow_id=workflow_id, run_id=run_id, reason="Lifecycle test complete")
    )

    # 6. Verify final state
    await asyncio.sleep(2)
    details = await api.get_workflow_details(GetWorkflowDetailsParams(workflow_id=workflow_id, run_id=run_id))
    assert details.details.status == WorkflowExecutionStatus.TERMINATED
>>>>>>> 07511077


if __name__ == "__main__":
    asyncio.run(test_full_workflow_lifecycle())<|MERGE_RESOLUTION|>--- conflicted
+++ resolved
@@ -1,18 +1,11 @@
 from __future__ import annotations
 
 import asyncio
-<<<<<<< HEAD
-from datetime import timedelta
 from unittest.mock import AsyncMock, MagicMock, patch
 
 import pytest
 
-=======
-
-import pytest
-
-from sample.api import API, create_workflow, execute_workflow, list_workflows
->>>>>>> 07511077
+from sample.api import API, run_workflow, execute_workflow, list_workflows
 from zamp_public_workflow_sdk.temporal.models.temporal_models import (
     CancelWorkflowParams,
     GetWorkflowDetailsParams,
@@ -23,41 +16,32 @@
 )
 
 
-@pytest.fixture
-def mock_temporal_service():
-    """Mock the TemporalService connection to avoid real connection attempts."""
-    with patch('zamp_public_workflow_sdk.temporal.temporal_service.TemporalService.connect') as mock_connect:
-        mock_service = AsyncMock()
-        mock_connect.return_value = mock_service
-        yield mock_service
-
-
-@pytest.mark.asyncio
-async def test_create_workflow(mock_temporal_service):
+@pytest.mark.asyncio
+async def test_create_workflow(temporal_service):
     """Test workflow creation"""
-    from sample.api import run_workflow
 
     # Mock the API response
     mock_result = MagicMock()
     mock_result.error = None
     mock_result.run_id = "test_run_id"
 
-    # Configure the mock service to return our mock result
-    mock_temporal_service.start_async_workflow.return_value = mock_result
-
-    workflow_id, run_id, result = await run_workflow()
-
-    assert result.error is None
-    assert workflow_id is not None  # Generated UUID
-    assert run_id == "test_run_id"
-    print(f"✓ Created workflow: {workflow_id} with run_id: {run_id}")
-
-
-
-@pytest.mark.asyncio
-async def test_list_workflows(mock_temporal_service):
+    # Patch TemporalService.connect to return our mock service
+    with patch("sample.api.TemporalService.connect", return_value=temporal_service):
+        # Mock the start_async_workflow method
+        temporal_service.start_async_workflow = AsyncMock(return_value=mock_result)
+
+        workflow_id, run_id, result = await run_workflow()
+
+        assert result.error is None
+        assert workflow_id is not None  # Generated UUID
+        assert run_id == "test_run_id"
+        print(f"✓ Created workflow: {workflow_id} with run_id: {run_id}")
+        return workflow_id, run_id
+
+
+@pytest.mark.asyncio
+async def test_list_workflows(temporal_service):
     """Test workflow listing"""
-    from sample.api import list_workflows
 
     # Create mock workflow objects
     mock_workflow = MagicMock()
@@ -65,439 +49,262 @@
     mock_workflow.run_id = "test_run_id"
     mock_workflow.workflow_type = "JokeWorkflow"
 
-    # Configure the mock service to return our mock workflows
-    mock_temporal_service.list_workflows.return_value = [mock_workflow]
-
-    workflows = await list_workflows()
-
-    assert len(workflows) > 0
-    workflow = workflows[0]
-    assert workflow.workflow_type == "JokeWorkflow"
-    assert workflow.workflow_id == "test_workflow_id"
-    print(f"✓ Listed workflows, found target workflow: {workflow.workflow_id}")
-
-
-
-@pytest.mark.asyncio
-async def test_get_workflow_details(mock_temporal_service):
+    # Patch TemporalService.connect to return our mock service
+    with patch("sample.api.TemporalService.connect", return_value=temporal_service):
+        # Mock the list_workflows method
+        temporal_service.list_workflows = AsyncMock(return_value=[mock_workflow])
+
+        workflows = await list_workflows()
+
+        assert len(workflows) > 0
+        workflow = workflows[0]
+        assert workflow.workflow_type == "JokeWorkflow"
+        assert workflow.run_id == mock_workflow.run_id
+        print(f"✓ Listed workflows, found target workflow: {mock_workflow.workflow_id}")
+
+
+@pytest.mark.asyncio
+async def test_get_workflow_details(temporal_service):
     """Test getting workflow details for a specific workflow"""
-<<<<<<< HEAD
-    from sample.api import API
-
-    # Mock API details response
-    details_mock = MagicMock()
-    details_mock.workflow_id = "test_workflow_id"
-    details_mock.run_id = "test_run_id"
-
-    details_response = MagicMock()
-    details_response.error = None
-    details_response.details = details_mock
-
-    mock_api = AsyncMock()
-    mock_api.get_workflow_details.return_value = details_response
-
-    with patch('sample.api.API.get_api_handle') as mock_get_api:
-        mock_get_api.return_value = mock_api
-
-        api = await API.get_api_handle()
-        details = await api.get_workflow_details(
-            GetWorkflowDetailsParams(
-                workflow_id="test_workflow_id",
-                run_id="test_run_id"
-            )
-        )
-=======
-    # First create a workflow
-    workflow_id, run_id = await test_create_workflow()
-    await asyncio.sleep(2)
-
-    # Get API handle and get details directly
-    api = await API.get_api_handle()
-    details = await api.get_workflow_details(GetWorkflowDetailsParams(workflow_id=workflow_id, run_id=run_id))
->>>>>>> 07511077
+    with patch("sample.api.TemporalService.connect", return_value=temporal_service):
+        # First create a workflow
+        workflow_id, run_id = await test_create_workflow(temporal_service)
+        await asyncio.sleep(2)
+
+        # Mock get_workflow_details
+        mock_details = MagicMock()
+        mock_details.error = None
+        mock_details_data = MagicMock()
+        mock_details_data.workflow_id = workflow_id
+        mock_details_data.run_id = run_id
+        mock_details.details = mock_details_data
+        temporal_service.get_workflow_details = AsyncMock(return_value=mock_details)
+
+        # Get API handle and get details directly
+        api = await API.get_api_handle()
+        details = await api.get_workflow_details(GetWorkflowDetailsParams(workflow_id=workflow_id, run_id=run_id))
 
         assert details.error is None
         assert details.details is not None
-        assert details.details.workflow_id == "test_workflow_id"
-        assert details.details.run_id == "test_run_id"
-        print(f"✓ Got details for workflow: test_workflow_id")
-
-
-
-@pytest.mark.asyncio
-async def test_query_workflow(mock_temporal_service):
+        assert details.details.workflow_id == workflow_id
+        assert details.details.run_id == run_id
+        print(f"✓ Got details for workflow: {workflow_id}")
+
+
+@pytest.mark.asyncio
+async def test_query_workflow(temporal_service):
     """Test querying a specific workflow"""
-<<<<<<< HEAD
-    from sample.api import API
-
-    # Mock query response
-    query_response = MagicMock()
-    query_response.error = None
-    query_response.response = "test_state"
-
-    mock_api = AsyncMock()
-    mock_api.query_workflow.return_value = query_response
-
-    with patch('sample.api.API.get_api_handle') as mock_get_api:
-        mock_get_api.return_value = mock_api
-
+    with patch("sample.api.TemporalService.connect", return_value=temporal_service):
+        # First create a workflow
+        workflow_id, run_id = await test_create_workflow(temporal_service)
+        await asyncio.sleep(2)
+
+        # Mock query_workflow
+        mock_query_result = MagicMock()
+        mock_query_result.error = None
+        mock_query_result.response = "mock_state"
+        temporal_service.query_workflow = AsyncMock(return_value=mock_query_result)
+
+        # Query the specific workflow
         api = await API.get_api_handle()
         query_result = await api.query_workflow(
             QueryWorkflowParams(
-                workflow_id="test_workflow_id",
-                run_id="test_run_id",
+                workflow_id=workflow_id,
+                run_id=run_id,
                 query="get_state",
-                args="Write a new Joke"
+                args="Write a new Joke",
             )
-=======
-    # First create a workflow
-    workflow_id, run_id = await test_create_workflow()
-    await asyncio.sleep(2)
-
-    # Query the specific workflow
-    api = await API.get_api_handle()
+        )
+
+        assert query_result.error is None
+        assert query_result.response is not None
+        print(f"✓ Queried workflow {workflow_id}, state: {query_result.response}")
+
+
+@pytest.mark.asyncio
+async def test_signal_workflow(temporal_service):
+    """Test signaling a specific workflow"""
+    with patch("sample.api.TemporalService.connect", return_value=temporal_service):
+        # First create a workflow
+        workflow_id, run_id = await test_create_workflow(temporal_service)
+        await asyncio.sleep(2)
+
+        # Mock signal_workflow
+        mock_signal_result = MagicMock()
+        mock_signal_result.error = None
+        temporal_service.signal_workflow = AsyncMock(return_value=mock_signal_result)
+
+        # Mock query_workflow
+        mock_query_result = MagicMock()
+        mock_query_result.error = None
+        mock_query_result.response = "Write a new Joke"
+        temporal_service.query_workflow = AsyncMock(return_value=mock_query_result)
+
+        # Signal the specific workflow
+        api = await API.get_api_handle()
+        signal_result = await api.signal_workflow(
+            SignalWorkflowParams(
+                workflow_id=workflow_id,
+                run_id=run_id,
+                signal_name="change_state",
+                args="Write a new Joke",
+            )
+        )
+
+        assert signal_result.error is None
+        print("✓ Signaled workflow: test_workflow_id")
+
+        # Verify state change through query
+        query_result = await api.query_workflow(
+            QueryWorkflowParams(workflow_id=workflow_id, run_id=run_id, query="get_state")
+        )
+        assert query_result.response == "Write a new Joke"
+
+
+@pytest.mark.asyncio
+async def test_execute_sync_workflow(temporal_service):
+    """Test executing a synchronous workflow"""
+
+    mock_result = MagicMock()
+    mock_result.error = None
+    mock_result.result = "Test execution result"
+
+    # Patch TemporalService.connect to return our mock service
+    with patch("sample.api.TemporalService.connect", return_value=temporal_service):
+        # Mock the start_sync_workflow method
+        temporal_service.start_sync_workflow = AsyncMock(return_value=mock_result)
+
+        result = await execute_workflow()
+
+        assert result.error is None
+        assert result.result is not None
+        print(f"✓ Executed sync workflow with result: {result.result}")
+
+
+@pytest.mark.asyncio
+async def test_cancel_workflow(temporal_service):
+    """Test canceling a specific workflow"""
+    with patch("sample.api.TemporalService.connect", return_value=temporal_service):
+        # First create a workflow
+        workflow_id, run_id = await test_create_workflow(temporal_service)
+        await asyncio.sleep(2)
+
+        # Mock cancel_workflow
+        mock_cancel_result = MagicMock()
+        mock_cancel_result.error = None
+        temporal_service.cancel_workflow = AsyncMock(return_value=mock_cancel_result)
+
+        # Mock get_workflow_details
+        mock_details = MagicMock()
+        mock_details.error = None
+        mock_details_data = MagicMock()
+        mock_details_data.workflow_id = workflow_id
+        mock_details_data.run_id = run_id
+        mock_details_data.status = WorkflowExecutionStatus.CANCELED
+        mock_details.details = mock_details_data
+        temporal_service.get_workflow_details = AsyncMock(return_value=mock_details)
+
+        # Cancel the specific workflow
+        api = await API.get_api_handle()
+        cancel_result = await api.cancel_workflow(CancelWorkflowParams(workflow_id=workflow_id, run_id=run_id))
+
+        assert cancel_result.error is None
+        print("✓ Canceled workflow: test_workflow_id")
+
+        # Verify cancellation
+        await asyncio.sleep(2)
+        details = await api.get_workflow_details(GetWorkflowDetailsParams(workflow_id=workflow_id, run_id=run_id))
+        assert details.details.status == WorkflowExecutionStatus.CANCELED
+
+
+@pytest.mark.asyncio
+async def test_terminate_workflow(temporal_service):
+    """Test terminating a specific workflow"""
+    with patch("sample.api.TemporalService.connect", return_value=temporal_service):
+        # First create a workflow
+        workflow_id, run_id = await test_create_workflow(temporal_service)
+        await asyncio.sleep(2)
+
+        # Mock terminate_workflow
+        mock_terminate_result = MagicMock()
+        mock_terminate_result.error = None
+        temporal_service.terminate_workflow = AsyncMock(return_value=mock_terminate_result)
+
+        # Mock get_workflow_details
+        mock_details = MagicMock()
+        mock_details.error = None
+        mock_details_data = MagicMock()
+        mock_details_data.workflow_id = workflow_id
+        mock_details_data.run_id = run_id
+        mock_details_data.status = WorkflowExecutionStatus.TERMINATED
+        mock_details.details = mock_details_data
+        temporal_service.get_workflow_details = AsyncMock(return_value=mock_details)
+
+        # Terminate the specific workflow
+        api = await API.get_api_handle()
+        terminate_result = await api.terminate_workflow(
+            TerminateWorkflowParams(workflow_id=workflow_id, run_id=run_id, reason="Testing terminate workflow")
+        )
+
+        assert terminate_result.error is None
+        print("✓ Terminated workflow: test_workflow_id")
+
+        # Verify termination
+        await asyncio.sleep(2)
+        details = await api.get_workflow_details(GetWorkflowDetailsParams(workflow_id=workflow_id, run_id=run_id))
+        assert details.details.status == WorkflowExecutionStatus.TERMINATED
+
+
+@pytest.mark.asyncio
+async def test_full_workflow_lifecycle(temporal_service):
+    """Test the complete workflow lifecycle"""
+    from sample.api import API
+
+    # Define workflow_id and run_id for this test
+    workflow_id = "test_workflow_id"
+    run_id = "test_run_id"
+
+    # Mock all required responses
+    query_response1 = MagicMock()
+    query_response1.error = None
+    query_response1.response = "initial_state"
+
+    signal_response = MagicMock()
+    signal_response.error = None
+
+    query_response2 = MagicMock()
+    query_response2.error = None
+    query_response2.response = "UPDATED_STATE"
+
+    terminate_response = MagicMock()
+    terminate_response.error = None
+
+    terminated_details_mock = MagicMock()
+    terminated_details_mock.workflow_id = workflow_id
+    terminated_details_mock.run_id = run_id
+    terminated_details_mock.status = WorkflowExecutionStatus.TERMINATED
+
+    terminated_details_response = MagicMock()
+    terminated_details_response.error = None
+    terminated_details_response.details = terminated_details_mock
+
+    mock_api = AsyncMock()
+    mock_api.query_workflow.side_effect = [query_response1, query_response2]
+    mock_api.signal_workflow.return_value = signal_response
+    mock_api.terminate_workflow.return_value = terminate_response
+    mock_api.get_workflow_details.return_value = terminated_details_response
+
+    with patch("sample.api.API.get_api_handle") as mock_get_api:
+        mock_get_api.return_value = mock_api
+
+        api = await API.get_api_handle()
+
     query_result = await api.query_workflow(
         QueryWorkflowParams(
             workflow_id=workflow_id,
             run_id=run_id,
             query="get_state",
             args="Write a new Joke",
->>>>>>> 07511077
-        )
-
-        assert query_result.error is None
-        assert query_result.response is not None
-        print(f"✓ Queried workflow test_workflow_id, state: {query_result.response}")
-
-
-
-@pytest.mark.asyncio
-async def test_signal_workflow(mock_temporal_service):
-    """Test signaling a specific workflow"""
-<<<<<<< HEAD
-    from sample.api import API
-
-    # Mock signal and query responses
-    signal_response = MagicMock()
-    signal_response.error = None
-
-    query_response = MagicMock()
-    query_response.error = None
-    query_response.response = "Write a new Joke"
-
-    mock_api = AsyncMock()
-    mock_api.signal_workflow.return_value = signal_response
-    mock_api.query_workflow.return_value = query_response
-
-    with patch('sample.api.API.get_api_handle') as mock_get_api:
-        mock_get_api.return_value = mock_api
-
-        api = await API.get_api_handle()
-
-        # Signal the workflow
-        signal_result = await api.signal_workflow(
-            SignalWorkflowParams(
-                workflow_id="test_workflow_id",
-                run_id="test_run_id",
-                signal_name="change_state",
-                args="Write a new Joke"
-            )
-=======
-    # First create a workflow
-    workflow_id, run_id = await test_create_workflow()
-    await asyncio.sleep(2)
-
-    # Signal the specific workflow
-    api = await API.get_api_handle()
-    signal_result = await api.signal_workflow(
-        SignalWorkflowParams(
-            workflow_id=workflow_id,
-            run_id=run_id,
-            signal_name="change_state",
-            args="Write a new Joke",
->>>>>>> 07511077
-        )
-
-        assert signal_result.error is None
-        print(f"✓ Signaled workflow: test_workflow_id")
-
-<<<<<<< HEAD
-        # Verify state change through query
-        query_result = await api.query_workflow(
-            QueryWorkflowParams(
-                workflow_id="test_workflow_id",
-                run_id="test_run_id",
-                query="get_state"
-            )
-        )
-        assert query_result.response == "Write a new Joke"
-
-=======
-    # Verify state change through query
-    query_result = await api.query_workflow(
-        QueryWorkflowParams(workflow_id=workflow_id, run_id=run_id, query="get_state")
-    )
-    assert query_result.response == "Write a new Joke"
->>>>>>> 07511077
-
-
-@pytest.mark.asyncio
-async def test_execute_sync_workflow(mock_temporal_service):
-    """Test executing a synchronous workflow"""
-    from sample.api import execute_workflow
-
-    mock_result = MagicMock()
-    mock_result.error = None
-    mock_result.result = "Test execution result"
-
-    # Configure the mock service to return our mock result
-    mock_temporal_service.start_sync_workflow.return_value = mock_result
-
-    result = await execute_workflow()
-
-    assert result.error is None
-    assert result.result is not None
-    print(f"✓ Executed sync workflow with result: {result.result}")
-
-
-@pytest.mark.asyncio
-async def test_cancel_workflow(mock_temporal_service):
-    """Test canceling a specific workflow"""
-<<<<<<< HEAD
-    from sample.api import API
-
-    # Mock cancel and details responses
-    cancel_response = MagicMock()
-    cancel_response.error = None
-
-    canceled_details_mock = MagicMock()
-    canceled_details_mock.workflow_id = "test_workflow_id"
-    canceled_details_mock.run_id = "test_run_id"
-    canceled_details_mock.status = WorkflowExecutionStatus.CANCELED
-
-    canceled_details_response = MagicMock()
-    canceled_details_response.error = None
-    canceled_details_response.details = canceled_details_mock
-
-    mock_api = AsyncMock()
-    mock_api.cancel_workflow.return_value = cancel_response
-    mock_api.get_workflow_details.return_value = canceled_details_response
-
-    with patch('sample.api.API.get_api_handle') as mock_get_api:
-        mock_get_api.return_value = mock_api
-
-        api = await API.get_api_handle()
-
-        # Cancel the workflow
-        cancel_result = await api.cancel_workflow(
-            CancelWorkflowParams(
-                workflow_id="test_workflow_id",
-                run_id="test_run_id"
-            )
-        )
-=======
-    # First create a workflow
-    workflow_id, run_id = await test_create_workflow()
-    await asyncio.sleep(2)
-
-    # Cancel the specific workflow
-    api = await API.get_api_handle()
-    cancel_result = await api.cancel_workflow(CancelWorkflowParams(workflow_id=workflow_id, run_id=run_id))
->>>>>>> 07511077
-
-        assert cancel_result.error is None
-        print(f"✓ Canceled workflow: test_workflow_id")
-
-<<<<<<< HEAD
-        # Verify cancellation
-        details = await api.get_workflow_details(
-            GetWorkflowDetailsParams(
-                workflow_id="test_workflow_id",
-                run_id="test_run_id"
-            )
-        )
-        assert details.details.status == WorkflowExecutionStatus.CANCELED
-
-=======
-    # Verify cancellation
-    await asyncio.sleep(2)
-    details = await api.get_workflow_details(GetWorkflowDetailsParams(workflow_id=workflow_id, run_id=run_id))
-    assert details.details.status == WorkflowExecutionStatus.CANCELED
->>>>>>> 07511077
-
-
-@pytest.mark.asyncio
-async def test_terminate_workflow(mock_temporal_service):
-    """Test terminating a specific workflow"""
-<<<<<<< HEAD
-    from sample.api import API
-
-    # Mock terminate and details responses
-    terminate_response = MagicMock()
-    terminate_response.error = None
-
-    terminated_details_mock = MagicMock()
-    terminated_details_mock.workflow_id = "test_workflow_id"
-    terminated_details_mock.run_id = "test_run_id"
-    terminated_details_mock.status = WorkflowExecutionStatus.TERMINATED
-
-    terminated_details_response = MagicMock()
-    terminated_details_response.error = None
-    terminated_details_response.details = terminated_details_mock
-
-    mock_api = AsyncMock()
-    mock_api.terminate_workflow.return_value = terminate_response
-    mock_api.get_workflow_details.return_value = terminated_details_response
-
-    with patch('sample.api.API.get_api_handle') as mock_get_api:
-        mock_get_api.return_value = mock_api
-
-        api = await API.get_api_handle()
-
-        # Terminate the workflow
-        terminate_result = await api.terminate_workflow(
-            TerminateWorkflowParams(
-                workflow_id="test_workflow_id",
-                run_id="test_run_id",
-                reason="Testing terminate workflow"
-            )
-        )
-=======
-    # First create a workflow
-    workflow_id, run_id = await test_create_workflow()
-    await asyncio.sleep(2)
-
-    # Terminate the specific workflow
-    api = await API.get_api_handle()
-    terminate_result = await api.terminate_workflow(
-        TerminateWorkflowParams(workflow_id=workflow_id, run_id=run_id, reason="Testing terminate workflow")
-    )
->>>>>>> 07511077
-
-        assert terminate_result.error is None
-        print(f"✓ Terminated workflow: test_workflow_id")
-
-<<<<<<< HEAD
-        # Verify termination
-        details = await api.get_workflow_details(
-            GetWorkflowDetailsParams(
-                workflow_id="test_workflow_id",
-                run_id="test_run_id"
-            )
-        )
-        assert details.details.status == WorkflowExecutionStatus.TERMINATED
-
-=======
-    # Verify termination
-    await asyncio.sleep(2)
-    details = await api.get_workflow_details(GetWorkflowDetailsParams(workflow_id=workflow_id, run_id=run_id))
-    assert details.details.status == WorkflowExecutionStatus.TERMINATED
->>>>>>> 07511077
-
-
-@pytest.mark.asyncio
-async def test_full_workflow_lifecycle(mock_temporal_service):
-    """Test the complete workflow lifecycle"""
-<<<<<<< HEAD
-    from sample.api import API
-
-    # Mock all required responses
-    query_response1 = MagicMock()
-    query_response1.error = None
-    query_response1.response = "initial_state"
-
-    signal_response = MagicMock()
-    signal_response.error = None
-
-    query_response2 = MagicMock()
-    query_response2.error = None
-    query_response2.response = "UPDATED_STATE"
-
-    terminate_response = MagicMock()
-    terminate_response.error = None
-
-    terminated_details_mock = MagicMock()
-    terminated_details_mock.workflow_id = "test_workflow_id"
-    terminated_details_mock.run_id = "test_run_id"
-    terminated_details_mock.status = WorkflowExecutionStatus.TERMINATED
-
-    terminated_details_response = MagicMock()
-    terminated_details_response.error = None
-    terminated_details_response.details = terminated_details_mock
-
-    mock_api = AsyncMock()
-    mock_api.query_workflow.side_effect = [query_response1, query_response2]
-    mock_api.signal_workflow.return_value = signal_response
-    mock_api.terminate_workflow.return_value = terminate_response
-    mock_api.get_workflow_details.return_value = terminated_details_response
-
-    with patch('sample.api.API.get_api_handle') as mock_get_api:
-        mock_get_api.return_value = mock_api
-
-        api = await API.get_api_handle()
-
-        # 1. Initial query
-        query_result = await api.query_workflow(
-            QueryWorkflowParams(
-                workflow_id="test_workflow_id",
-                run_id="test_run_id",
-                query="get_state",
-                args="Write a new Joke"
-            )
-        )
-        assert query_result.error is None
-
-        # 2. Signal workflow
-        await api.signal_workflow(
-            SignalWorkflowParams(
-                workflow_id="test_workflow_id",
-                run_id="test_run_id",
-                signal_name="change_state",
-                args="UPDATED_STATE"
-            )
-        )
-
-        # 3. Query updated state
-        query_result = await api.query_workflow(
-            QueryWorkflowParams(
-                workflow_id="test_workflow_id",
-                run_id="test_run_id",
-                query="get_state"
-            )
-        )
-        assert query_result.response == "UPDATED_STATE"
-
-        # 4. Terminate workflow
-        await api.terminate_workflow(
-            TerminateWorkflowParams(
-                workflow_id="test_workflow_id",
-                run_id="test_run_id",
-                reason="Lifecycle test complete"
-            )
-        )
-
-        # 5. Verify final state
-        details = await api.get_workflow_details(
-            GetWorkflowDetailsParams(
-                workflow_id="test_workflow_id",
-                run_id="test_run_id"
-            )
-        )
-        assert details.details.status == WorkflowExecutionStatus.TERMINATED
-
-=======
-    # 1. Create workflow
-    workflow_id, run_id = await test_create_workflow()
-    await asyncio.sleep(2)
-
-    api = await API.get_api_handle()
-
-    query_result = await api.query_workflow(
-        QueryWorkflowParams(
-            workflow_id=workflow_id,
-            run_id=run_id,
-            query="get_state",
-            args="Write a new Joke",
         )
     )
 
@@ -528,7 +335,6 @@
     await asyncio.sleep(2)
     details = await api.get_workflow_details(GetWorkflowDetailsParams(workflow_id=workflow_id, run_id=run_id))
     assert details.details.status == WorkflowExecutionStatus.TERMINATED
->>>>>>> 07511077
 
 
 if __name__ == "__main__":
