--- conflicted
+++ resolved
@@ -24,14 +24,7 @@
     @staticmethod
     async def get_api_handle():
         return await TemporalService.connect(
-<<<<<<< HEAD
-            TemporalClientConfig(
-                host="localhost:7233",
-                namespace="default",
-            )
-=======
             TemporalClientConfig(host="localhost:7233", namespace="default", is_cloud=True)
->>>>>>> 07511077
         )
 
 
