from setuptools import setup

setup(
    name='zamp_public_workflow_sdk',
<<<<<<< HEAD
    version='0.0.117',
=======
    version='0.0.118',
>>>>>>> 09eadf89
    description='Workflow Manager',
    url='https://github.com/zamp-engineering/workflow_manager',
    author='Zamp Engineering',
    author_email='engineering@zamp.com',
    license='MIT',
    packages=[
        'zamp_public_workflow_sdk',
        'zamp_public_workflow_sdk.actions_hub',
        'zamp_public_workflow_sdk.actions_hub.models',
        'zamp_public_workflow_sdk.actions_hub.utils',
        'zamp_public_workflow_sdk.simulation',
        'zamp_public_workflow_sdk.simulation.constants',
        'zamp_public_workflow_sdk.simulation.models',
        'zamp_public_workflow_sdk.simulation.strategies',
        'zamp_public_workflow_sdk.simulation.workflows',
        'zamp_public_workflow_sdk.temporal',
        'zamp_public_workflow_sdk.temporal.models',
        'zamp_public_workflow_sdk.temporal.codec',
        'zamp_public_workflow_sdk.temporal.data_converters',
        'zamp_public_workflow_sdk.temporal.data_converters.transformers',
        'zamp_public_workflow_sdk.temporal.data_converters.transformers.collections',
        'zamp_public_workflow_sdk.temporal.interceptors',
        'zamp_public_workflow_sdk.temporal.workflow_history',
        'zamp_public_workflow_sdk.temporal.workflow_history.constants',
        'zamp_public_workflow_sdk.temporal.workflow_history.models',
    ],
    install_requires=[
        'pydantic',
        'temporalio==1.13.0',
        'python-dateutil',
        'python-dotenv',
        'sentry-sdk',
        'structlog'
    ],
    classifiers=[],
)<|MERGE_RESOLUTION|>--- conflicted
+++ resolved
@@ -2,11 +2,7 @@
 
 setup(
     name='zamp_public_workflow_sdk',
-<<<<<<< HEAD
-    version='0.0.117',
-=======
     version='0.0.118',
->>>>>>> 09eadf89
     description='Workflow Manager',
     url='https://github.com/zamp-engineering/workflow_manager',
     author='Zamp Engineering',
