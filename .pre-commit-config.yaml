--- conflicted
+++ resolved
@@ -61,9 +61,7 @@
     rev: v1.10.0
     hooks:
       - id: mypy
-<<<<<<< HEAD
         language_version: python3.12
-=======
 
   - repo: https://github.com/astral-sh/ruff-pre-commit
     rev: v0.5.1
@@ -71,4 +69,4 @@
       - id: ruff
         args: [ --fix ]
       - id: ruff-format
->>>>>>> e5d657e5
+        language_version: python3.12