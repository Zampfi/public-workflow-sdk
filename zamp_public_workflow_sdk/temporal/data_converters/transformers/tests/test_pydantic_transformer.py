--- conflicted
+++ resolved
@@ -1,14 +1,3 @@
-<<<<<<< HEAD
-import pytest
-from zamp_public_workflow_sdk.temporal.data_converters.transformers.transformer import Transformer
-from zamp_public_workflow_sdk.temporal.data_converters.transformers.tests.test_models import TestModelWithInteger, TestModelWithListOfIntegers, TestModelCompositeModel, TestModelWithString, TestModelWithGenericTypeVar, TestModelWithGenericDictionary, TestModelWithPydanticType, TestModelWithUnion, TestModelWithTuple, TestModelWithUnionAndOptional, TestModelWithAny, TestModelWithOptionalAny
-from zamp_public_workflow_sdk.temporal.data_converters.type_utils import get_fqn, get_reference_from_fqn
-from zamp_public_workflow_sdk.temporal.data_converters.pydantic_payload_converter import PydanticJSONPayloadConverter, DEFAULT_CONVERTER_METADATA_KEY
-from io import BytesIO
-from pydantic import BaseModel, field_serializer, field_validator
-from pydantic_core import core_schema
-from typing import Any, Dict
-=======
 from io import BytesIO
 from typing import Any
 
@@ -19,7 +8,6 @@
     PydanticJSONPayloadConverter,
 )
 
->>>>>>> 07511077
 
 class Basic(BaseModel):
     string: str
@@ -31,34 +19,20 @@
 
 class Nested2(BaseModel):
     nested1: Nested1
-    type_var: type[BaseModel]
 
-<<<<<<< HEAD
-    @field_serializer('type_var')
-    def serialize_type_var(self, value: type[BaseModel]) -> str:
-        return get_fqn(value)
-
-    @field_validator('type_var', mode='wrap')
-    @classmethod
-    def validate_type_var(cls, value, handler, info):
-        if isinstance(value, str):
-            return get_reference_from_fqn(value)
-        return handler(value)
-=======
->>>>>>> 07511077
 
 def test_basic():
     converter = PydanticJSONPayloadConverter()
-    dict = {"string": "test", "integer": 1}
+    test_dict = {"string": "test", "integer": 1}
 
-    payload = converter.to_payload(dict)
+    payload = converter.to_payload(test_dict)
     assert payload is not None
     assert "encoding" in payload.metadata
-    dict["bytes_io"] = BytesIO(b"test")
+    test_dict["bytes_io"] = BytesIO(b"test")
 
     converter.from_payload(payload, dict[str, Any])
 
-    payload = converter.to_payload(dict)
+    payload = converter.to_payload(test_dict)
     assert DEFAULT_CONVERTER_METADATA_KEY not in payload.metadata
 
 
@@ -69,7 +43,7 @@
 
     nested1 = Nested1(basic=basic1)
 
-    nested2 = Nested2(nested1=nested1, type_var=Basic)
+    nested2 = Nested2(nested1=nested1)
 
     payload = converter.to_payload(basic1)
     assert payload is not None
