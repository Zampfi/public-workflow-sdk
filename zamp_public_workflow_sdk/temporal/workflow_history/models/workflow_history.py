<<<<<<< HEAD
from typing import List, Optional, Dict, Tuple
=======
>>>>>>> 07511077
from pydantic import BaseModel, Field

from zamp_public_workflow_sdk.temporal.workflow_history.helpers import (
    extract_node_payloads,
    get_input_from_node_id,
    get_node_data_from_node_id,
<<<<<<< HEAD
    extract_node_payloads,
    get_child_workflow_workflow_id_run_id,
=======
    get_output_from_node_id,
>>>>>>> 07511077
)
from zamp_public_workflow_sdk.temporal.workflow_history.models.node_payload_data import NodePayloadData


class WorkflowHistory(BaseModel):
    workflow_id: str = Field(..., description="Unique identifier for the workflow")
    run_id: str = Field(..., description="Unique identifier for the workflow run")
    events: list[dict] = Field(..., description="List of workflow events")

    def get_node_input(self, node_id: str) -> dict | None:
        """
        Get input payload for a specific node ID.

        Args:
            node_id: The node ID to get input for

        Returns:
            Input payload data if found, None otherwise
        """
        return get_input_from_node_id(self.events, node_id)

    def get_node_output(self, node_id: str) -> dict | None:
        """
        Get output payload for a specific node ID.

        Args:
            node_id: The node ID to get output for

        Returns:
            Output payload data if found, None otherwise
        """
        return get_output_from_node_id(self.events, node_id)

    def get_node_data(self, node_id: str) -> dict[str, NodePayloadData]:
        """
        Get all node data (including input/output payloads and all events) for a specific node ID.

        Args:
            node_id: The node ID to get data for

        Returns:
            Dictionary with node_id as key and NodePayloadData as value
        """
        return get_node_data_from_node_id(self.events, node_id)

    def get_nodes_data(self, target_node_ids: list[str] | None = None) -> dict[str, NodePayloadData]:
        """
        Get all node data (including input/output payloads and all events) from the workflow events.

        Args:
            target_node_ids: Optional list of node IDs to filter by

        Returns:
            Dictionary mapping node_id to NodePayloadData
        """
        return extract_node_payloads(self.events, target_node_ids)

    def get_child_workflow_workflow_id_run_id(
        self, node_id: str
    ) -> Optional[Tuple[str, str]]:
        """
        Get child workflow's workflow_id and run_id from CHILD_WORKFLOW_EXECUTION_STARTED event.

        Args:
            node_id: The node ID of the child workflow (e.g., "ChildWorkflow#1")

        Returns:
            Tuple of (workflow_id, run_id) if found, None otherwise
        """
        return get_child_workflow_workflow_id_run_id(self.events, node_id)<|MERGE_RESOLUTION|>--- conflicted
+++ resolved
@@ -1,19 +1,11 @@
-<<<<<<< HEAD
-from typing import List, Optional, Dict, Tuple
-=======
->>>>>>> 07511077
 from pydantic import BaseModel, Field
 
 from zamp_public_workflow_sdk.temporal.workflow_history.helpers import (
-    extract_node_payloads,
     get_input_from_node_id,
     get_node_data_from_node_id,
-<<<<<<< HEAD
     extract_node_payloads,
     get_child_workflow_workflow_id_run_id,
-=======
     get_output_from_node_id,
->>>>>>> 07511077
 )
 from zamp_public_workflow_sdk.temporal.workflow_history.models.node_payload_data import NodePayloadData
 
@@ -71,9 +63,7 @@
         """
         return extract_node_payloads(self.events, target_node_ids)
 
-    def get_child_workflow_workflow_id_run_id(
-        self, node_id: str
-    ) -> Optional[Tuple[str, str]]:
+    def get_child_workflow_workflow_id_run_id(self, node_id: str) -> tuple[str, str] | None:
         """
         Get child workflow's workflow_id and run_id from CHILD_WORKFLOW_EXECUTION_STARTED event.
 
