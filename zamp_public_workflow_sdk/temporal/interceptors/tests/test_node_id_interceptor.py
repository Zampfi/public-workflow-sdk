"""
Unit and integration tests for NodeIdInterceptor.

This module contains comprehensive tests for the NodeIdInterceptor, including:
- Unit tests for individual interceptor classes
- Integration tests for complete node_id flow
- Error handling and edge case testing
"""

from unittest.mock import AsyncMock, MagicMock, patch

import pytest
from temporalio import workflow
from temporalio.worker import (
    StartActivityInput,
    StartChildWorkflowInput,
    WorkflowInboundInterceptor,
    WorkflowInterceptorClassInput,
    WorkflowOutboundInterceptor,
)

from zamp_public_workflow_sdk.temporal.interceptors.node_id_interceptor import (
    NODE_ID_HEADER_KEY,
    NodeIdInterceptor,
    NodeIdWorkflowOutboundInterceptor,
)


# Test fixtures
@pytest.fixture
def mock_next_outbound():
    """Create a mock for the next workflow outbound interceptor."""
    next_interceptor = MagicMock(spec=WorkflowOutboundInterceptor)
    next_interceptor.start_activity = MagicMock()
    next_interceptor.start_child_workflow = AsyncMock()
    return next_interceptor


@pytest.fixture
def mock_payload_converter():
    """Mock the payload converter."""
    converter = MagicMock()
    converter.to_payload.side_effect = lambda x: f"payload:{x}"
    converter.from_payload.side_effect = lambda p, _: p.replace("payload:", "")
    return converter


@pytest.fixture
def sample_node_id():
    """Sample node_id for testing."""
    return "test_action#instance_123"


@pytest.fixture
def node_id_dict(sample_node_id):
    """Sample node_id dict format."""
    return {"__temporal_node_id": sample_node_id}


# Tests for NodeIdWorkflowOutboundInterceptor
class TestNodeIdWorkflowOutboundInterceptor:
    def test_init(self, mock_next_outbound):
        """Test interceptor initialization."""
<<<<<<< HEAD
        interceptor = NodeIdWorkflowOutboundInterceptor(mock_next_outbound)

=======
        interceptor = NodeIdWorkflowOutboundInterceptor(mock_next_outbound, "test_header_key")

        assert interceptor.node_id_header_key == NODE_ID_HEADER_KEY
>>>>>>> 07511077
        assert interceptor.next == mock_next_outbound

    def test_extract_node_id_from_args_with_node_id(self, mock_next_outbound, node_id_dict, sample_node_id):
        """Test extracting node_id from args when present."""
<<<<<<< HEAD
        interceptor = NodeIdWorkflowOutboundInterceptor(mock_next_outbound)
        
=======
        interceptor = NodeIdWorkflowOutboundInterceptor(mock_next_outbound, "test_key")

>>>>>>> 07511077
        args = ("arg1", node_id_dict, "arg3")
        result = interceptor._extract_node_id_from_args(args)

        assert result == sample_node_id

    def test_extract_node_id_from_args_without_node_id(self, mock_next_outbound):
        """Test extracting node_id from args when not present."""
<<<<<<< HEAD
        interceptor = NodeIdWorkflowOutboundInterceptor(mock_next_outbound)
        
=======
        interceptor = NodeIdWorkflowOutboundInterceptor(mock_next_outbound, "test_key")

>>>>>>> 07511077
        args = ("arg1", "arg2", {"other_key": "value"})
        result = interceptor._extract_node_id_from_args(args)

        assert result is None

    def test_extract_node_id_from_args_empty(self, mock_next_outbound):
        """Test extracting node_id from empty args."""
<<<<<<< HEAD
        interceptor = NodeIdWorkflowOutboundInterceptor(mock_next_outbound)
        
=======
        interceptor = NodeIdWorkflowOutboundInterceptor(mock_next_outbound, "test_key")

>>>>>>> 07511077
        args = ()
        result = interceptor._extract_node_id_from_args(args)

        assert result is None

    def test_extract_node_id_from_args_multiple_keys_dict(self, mock_next_outbound):
        """Test that dict with multiple keys is not considered node_id."""
<<<<<<< HEAD
        interceptor = NodeIdWorkflowOutboundInterceptor(mock_next_outbound)
        
=======
        interceptor = NodeIdWorkflowOutboundInterceptor(mock_next_outbound, "test_key")

>>>>>>> 07511077
        args = ({"__temporal_node_id": "test", "other_key": "value"},)
        result = interceptor._extract_node_id_from_args(args)

        assert result is None

    def test_add_node_id_to_headers(self, mock_next_outbound, mock_payload_converter, sample_node_id):
        """Test adding node_id to activity headers."""
<<<<<<< HEAD
        interceptor = NodeIdWorkflowOutboundInterceptor(mock_next_outbound)
        
        with patch.object(workflow, "payload_converter", return_value=mock_payload_converter):
            input_obj = MagicMock()
            input_obj.headers = {}
            
            interceptor._add_node_id_to_activity_headers(input_obj, sample_node_id)
            
=======
        interceptor = NodeIdWorkflowOutboundInterceptor(mock_next_outbound, "test_key")

        with patch.object(workflow, "payload_converter", return_value=mock_payload_converter):
            input_obj = MagicMock()
            input_obj.headers = {}

            interceptor._add_node_id_to_headers(input_obj, sample_node_id)

>>>>>>> 07511077
            assert NODE_ID_HEADER_KEY in input_obj.headers
            assert input_obj.headers[NODE_ID_HEADER_KEY] == f"payload:{sample_node_id}"

    def test_add_node_id_to_headers_no_node_id(self, mock_next_outbound):
        """Test adding node_id to headers when node_id is None."""
<<<<<<< HEAD
        interceptor = NodeIdWorkflowOutboundInterceptor(mock_next_outbound)
        
        input_obj = MagicMock()
        input_obj.headers = {}
        
        interceptor._add_node_id_to_activity_headers(input_obj, None)
        
=======
        interceptor = NodeIdWorkflowOutboundInterceptor(mock_next_outbound, "test_key")

        input_obj = MagicMock()
        input_obj.headers = {}

        interceptor._add_node_id_to_headers(input_obj, None)

>>>>>>> 07511077
        assert NODE_ID_HEADER_KEY not in input_obj.headers

    def test_add_node_id_to_child_workflow_headers(self, mock_next_outbound, mock_payload_converter, sample_node_id):
        """Test adding node_id to child workflow headers."""
<<<<<<< HEAD
        interceptor = NodeIdWorkflowOutboundInterceptor(mock_next_outbound)
        
        with patch.object(workflow, "payload_converter", return_value=mock_payload_converter):
            input_obj = MagicMock(spec=StartChildWorkflowInput)
            input_obj.headers = {}
            
            interceptor._add_node_id_to_activity_headers(input_obj, sample_node_id)
            
=======
        interceptor = NodeIdWorkflowOutboundInterceptor(mock_next_outbound, "test_key")

        with patch.object(workflow, "payload_converter", return_value=mock_payload_converter):
            input_obj = MagicMock(spec=StartChildWorkflowInput)
            input_obj.headers = {}

            interceptor._add_node_id_to_child_workflow_headers(input_obj, sample_node_id)

>>>>>>> 07511077
            assert NODE_ID_HEADER_KEY in input_obj.headers
            assert input_obj.headers[NODE_ID_HEADER_KEY] == f"payload:{sample_node_id}"

    def test_add_node_id_to_child_workflow_headers_no_headers_attr(
        self, mock_next_outbound, mock_payload_converter, sample_node_id
    ):
        """Test adding node_id to child workflow headers when headers attribute doesn't exist."""
<<<<<<< HEAD
        interceptor = NodeIdWorkflowOutboundInterceptor(mock_next_outbound)
        
        with patch.object(workflow, "payload_converter", return_value=mock_payload_converter):
            input_obj = MagicMock(spec=StartChildWorkflowInput)
            delattr(input_obj, 'headers')
            
            interceptor._add_node_id_to_activity_headers(input_obj, sample_node_id)
            
            assert hasattr(input_obj, 'headers')
=======
        interceptor = NodeIdWorkflowOutboundInterceptor(mock_next_outbound, "test_key")

        with patch.object(workflow, "payload_converter", return_value=mock_payload_converter):
            input_obj = MagicMock(spec=StartChildWorkflowInput)
            delattr(input_obj, "headers")

            interceptor._add_node_id_to_child_workflow_headers(input_obj, sample_node_id)

            assert hasattr(input_obj, "headers")
>>>>>>> 07511077
            assert NODE_ID_HEADER_KEY in input_obj.headers
            assert input_obj.headers[NODE_ID_HEADER_KEY] == f"payload:{sample_node_id}"

    def test_add_node_id_to_child_workflow_headers_none_headers(
        self, mock_next_outbound, mock_payload_converter, sample_node_id
    ):
        """Test adding node_id to child workflow headers when headers is None."""
<<<<<<< HEAD
        interceptor = NodeIdWorkflowOutboundInterceptor(mock_next_outbound)
        
        with patch.object(workflow, "payload_converter", return_value=mock_payload_converter):
            input_obj = MagicMock(spec=StartChildWorkflowInput)
            input_obj.headers = None
            
            interceptor._add_node_id_to_activity_headers(input_obj, sample_node_id)
            
=======
        interceptor = NodeIdWorkflowOutboundInterceptor(mock_next_outbound, "test_key")

        with patch.object(workflow, "payload_converter", return_value=mock_payload_converter):
            input_obj = MagicMock(spec=StartChildWorkflowInput)
            input_obj.headers = None

            interceptor._add_node_id_to_child_workflow_headers(input_obj, sample_node_id)

>>>>>>> 07511077
            assert input_obj.headers is not None
            assert NODE_ID_HEADER_KEY in input_obj.headers
            assert input_obj.headers[NODE_ID_HEADER_KEY] == f"payload:{sample_node_id}"

    def test_filter_node_id_from_args(self, mock_next_outbound, node_id_dict):
        """Test filtering node_id dict from args."""
<<<<<<< HEAD
        interceptor = NodeIdWorkflowOutboundInterceptor(mock_next_outbound)
        
=======
        interceptor = NodeIdWorkflowOutboundInterceptor(mock_next_outbound, "test_key")

>>>>>>> 07511077
        args = ("arg1", node_id_dict, "arg3", {"other": "dict"})
        result = interceptor._filter_node_id_from_args(args)

        expected = ("arg1", "arg3", {"other": "dict"})
        assert result == expected

    def test_filter_node_id_from_args_no_node_id(self, mock_next_outbound):
        """Test filtering args when no node_id dict is present."""
<<<<<<< HEAD
        interceptor = NodeIdWorkflowOutboundInterceptor(mock_next_outbound)
        
=======
        interceptor = NodeIdWorkflowOutboundInterceptor(mock_next_outbound, "test_key")

>>>>>>> 07511077
        args = ("arg1", "arg2", {"other": "dict"})
        result = interceptor._filter_node_id_from_args(args)

        assert result == args

    def test_filter_node_id_from_args_empty(self, mock_next_outbound):
        """Test filtering empty args."""
<<<<<<< HEAD
        interceptor = NodeIdWorkflowOutboundInterceptor(mock_next_outbound)
        
=======
        interceptor = NodeIdWorkflowOutboundInterceptor(mock_next_outbound, "test_key")

>>>>>>> 07511077
        args = ()
        result = interceptor._filter_node_id_from_args(args)

        assert result == args

    def test_filter_node_id_from_args_multiple_node_id_dicts(self, mock_next_outbound):
        """Test filtering args with multiple node_id dicts."""
<<<<<<< HEAD
        interceptor = NodeIdWorkflowOutboundInterceptor(mock_next_outbound)
        
=======
        interceptor = NodeIdWorkflowOutboundInterceptor(mock_next_outbound, "test_key")

>>>>>>> 07511077
        node_id_dict1 = {"__temporal_node_id": "node1"}
        node_id_dict2 = {"__temporal_node_id": "node2"}
        args = ("arg1", node_id_dict1, "arg2", node_id_dict2, "arg3")

        result = interceptor._filter_node_id_from_args(args)

        expected = ("arg1", "arg2", "arg3")
        assert result == expected

    def test_start_activity_with_node_id(
        self, mock_next_outbound, mock_payload_converter, node_id_dict, sample_node_id
    ):
        """Test start_activity with node_id in args."""
<<<<<<< HEAD
        interceptor = NodeIdWorkflowOutboundInterceptor(mock_next_outbound)
        
=======
        interceptor = NodeIdWorkflowOutboundInterceptor(mock_next_outbound, "test_key")

>>>>>>> 07511077
        with patch.object(workflow, "payload_converter", return_value=mock_payload_converter):
            input_obj = MagicMock(spec=StartActivityInput)
            input_obj.headers = {}
            input_obj.args = ("arg1", node_id_dict, "arg3")

            interceptor.start_activity(input_obj)

            # Verify node_id was added to headers
            assert NODE_ID_HEADER_KEY in input_obj.headers
            assert input_obj.headers[NODE_ID_HEADER_KEY] == f"payload:{sample_node_id}"

            # Verify node_id was removed from args
            assert input_obj.args == ("arg1", "arg3")

            # Verify next interceptor was called
            mock_next_outbound.start_activity.assert_called_once_with(input_obj)

    def test_start_activity_without_node_id(self, mock_next_outbound):
        """Test start_activity without node_id in args."""
<<<<<<< HEAD
        interceptor = NodeIdWorkflowOutboundInterceptor(mock_next_outbound)
        
=======
        interceptor = NodeIdWorkflowOutboundInterceptor(mock_next_outbound, "test_key")

>>>>>>> 07511077
        input_obj = MagicMock(spec=StartActivityInput)
        input_obj.headers = {}
        original_args = ("arg1", "arg2", "arg3")
        input_obj.args = original_args

        interceptor.start_activity(input_obj)

        # Verify no headers were added
        assert NODE_ID_HEADER_KEY not in input_obj.headers

        # Verify args were not modified
        assert input_obj.args == original_args

        # Verify next interceptor was called
        mock_next_outbound.start_activity.assert_called_once_with(input_obj)

    @pytest.mark.asyncio
    async def test_start_child_workflow_with_node_id(
        self, mock_next_outbound, mock_payload_converter, node_id_dict, sample_node_id
    ):
        """Test start_child_workflow with node_id in args."""
<<<<<<< HEAD
        interceptor = NodeIdWorkflowOutboundInterceptor(mock_next_outbound)
        
=======
        interceptor = NodeIdWorkflowOutboundInterceptor(mock_next_outbound, "test_key")

>>>>>>> 07511077
        with patch.object(workflow, "payload_converter", return_value=mock_payload_converter):
            input_obj = MagicMock(spec=StartChildWorkflowInput)
            input_obj.headers = {}
            input_obj.args = ("arg1", node_id_dict, "arg3")

            await interceptor.start_child_workflow(input_obj)

            # Verify node_id was added to headers
            assert NODE_ID_HEADER_KEY in input_obj.headers
            assert input_obj.headers[NODE_ID_HEADER_KEY] == f"payload:{sample_node_id}"

            # Verify node_id was removed from args
            assert input_obj.args == ("arg1", "arg3")

            # Verify next interceptor was called
            mock_next_outbound.start_child_workflow.assert_called_once_with(input_obj)

    @pytest.mark.asyncio
    async def test_start_child_workflow_without_node_id(self, mock_next_outbound):
        """Test start_child_workflow without node_id in args."""
<<<<<<< HEAD
        interceptor = NodeIdWorkflowOutboundInterceptor(mock_next_outbound)
        
=======
        interceptor = NodeIdWorkflowOutboundInterceptor(mock_next_outbound, "test_key")

>>>>>>> 07511077
        input_obj = MagicMock(spec=StartChildWorkflowInput)
        input_obj.headers = {}
        original_args = ("arg1", "arg2", "arg3")
        input_obj.args = original_args

        await interceptor.start_child_workflow(input_obj)

        # Verify no headers were added
        assert NODE_ID_HEADER_KEY not in input_obj.headers

        # Verify args were not modified
        assert input_obj.args == original_args

        # Verify next interceptor was called
        mock_next_outbound.start_child_workflow.assert_called_once_with(input_obj)


# Tests for NodeIdInterceptor
class TestNodeIdInterceptor:
    def test_init_default_values(self):
        """Test interceptor initialization with default values."""
        interceptor = NodeIdInterceptor()

<<<<<<< HEAD
=======
        assert interceptor.node_id_header_key == NODE_ID_HEADER_KEY
>>>>>>> 07511077
        assert interceptor.logger_module is None

    def test_init_custom_values(self):
        """Test interceptor initialization with custom values."""
        mock_logger = MagicMock()
<<<<<<< HEAD

        interceptor = NodeIdInterceptor(logger_module=mock_logger)

=======
        custom_header_key = "custom_node_id"

        interceptor = NodeIdInterceptor(node_id_header_key=custom_header_key, logger_module=mock_logger)

        assert interceptor.node_id_header_key == custom_header_key
>>>>>>> 07511077
        assert interceptor.logger_module == mock_logger

    def test_workflow_interceptor_class(self):
        """Test workflow interceptor class creation."""
        interceptor = NodeIdInterceptor()

        input_obj = MagicMock(spec=WorkflowInterceptorClassInput)
        interceptor_class = interceptor.workflow_interceptor_class(input_obj)

        # Verify it returns a class
        assert callable(interceptor_class)

        # Create an instance and test it
        mock_next = MagicMock(spec=WorkflowInboundInterceptor)
        instance = interceptor_class(mock_next)

        # Verify it's an instance of WorkflowInboundInterceptor
        assert isinstance(instance, WorkflowInboundInterceptor)

        # Test the init method
        mock_outbound = MagicMock(spec=WorkflowOutboundInterceptor)
        instance.init(mock_outbound)

        # Verify init was called on next interceptor with NodeIdWorkflowOutboundInterceptor
        mock_next.init.assert_called_once()
        outbound_interceptor = mock_next.init.call_args[0][0]
        assert isinstance(outbound_interceptor, NodeIdWorkflowOutboundInterceptor)


# Integration tests
class TestNodeIdInterceptorIntegration:
    """Integration tests that test the complete flow of node_id handling."""

    def test_complete_activity_flow(self, mock_payload_converter, sample_node_id, node_id_dict):
        """Test the complete flow for activity execution with node_id."""
        # Create the main interceptor
        main_interceptor = NodeIdInterceptor()

        # Create mock next interceptors
        mock_next_outbound = MagicMock(spec=WorkflowOutboundInterceptor)
        mock_next_outbound.start_activity = MagicMock()

        # Create outbound interceptor
<<<<<<< HEAD
        outbound_interceptor = NodeIdWorkflowOutboundInterceptor(mock_next_outbound)
        
=======
        outbound_interceptor = NodeIdWorkflowOutboundInterceptor(
            mock_next_outbound, main_interceptor.node_id_header_key
        )

>>>>>>> 07511077
        # Test activity start with node_id
        with patch.object(workflow, "payload_converter", return_value=mock_payload_converter):
            activity_input = MagicMock(spec=StartActivityInput)
            activity_input.headers = {}
            activity_input.args = ("activity_arg1", node_id_dict, "activity_arg2")

            outbound_interceptor.start_activity(activity_input)

            # Verify complete flow
            assert NODE_ID_HEADER_KEY in activity_input.headers
            assert activity_input.headers[NODE_ID_HEADER_KEY] == f"payload:{sample_node_id}"
            assert activity_input.args == ("activity_arg1", "activity_arg2")
            mock_next_outbound.start_activity.assert_called_once_with(activity_input)

    @pytest.mark.asyncio
    async def test_complete_child_workflow_flow(self, mock_payload_converter, sample_node_id, node_id_dict):
        """Test the complete flow for child workflow execution with node_id."""
        # Create the main interceptor
        main_interceptor = NodeIdInterceptor()

        # Create mock next interceptors
        mock_next_outbound = MagicMock(spec=WorkflowOutboundInterceptor)
        mock_next_outbound.start_child_workflow = AsyncMock()

        # Create outbound interceptor
<<<<<<< HEAD
        outbound_interceptor = NodeIdWorkflowOutboundInterceptor(mock_next_outbound)
        
=======
        outbound_interceptor = NodeIdWorkflowOutboundInterceptor(
            mock_next_outbound, main_interceptor.node_id_header_key
        )

>>>>>>> 07511077
        # Test child workflow start with node_id
        with patch.object(workflow, "payload_converter", return_value=mock_payload_converter):
            child_input = MagicMock(spec=StartChildWorkflowInput)
            child_input.headers = {}
            child_input.args = ("workflow_arg1", node_id_dict, "workflow_arg2")

            await outbound_interceptor.start_child_workflow(child_input)

            # Verify complete flow
            assert NODE_ID_HEADER_KEY in child_input.headers
            assert child_input.headers[NODE_ID_HEADER_KEY] == f"payload:{sample_node_id}"
            assert child_input.args == ("workflow_arg1", "workflow_arg2")
            mock_next_outbound.start_child_workflow.assert_called_once_with(child_input)

    def test_workflow_interceptor_integration(self):
        """Test the integration of workflow interceptor creation and usage."""
        # Create main interceptor
        main_interceptor = NodeIdInterceptor()

        # Get the interceptor class
        input_obj = MagicMock(spec=WorkflowInterceptorClassInput)
        interceptor_class = main_interceptor.workflow_interceptor_class(input_obj)

        # Create instance
        mock_next_inbound = MagicMock(spec=WorkflowInboundInterceptor)
        inbound_instance = interceptor_class(mock_next_inbound)

        # Test initialization
        mock_outbound = MagicMock(spec=WorkflowOutboundInterceptor)
        inbound_instance.init(mock_outbound)

        # Verify the chain was set up correctly
        mock_next_inbound.init.assert_called_once()
        passed_outbound = mock_next_inbound.init.call_args[0][0]
        assert isinstance(passed_outbound, NodeIdWorkflowOutboundInterceptor)
        assert passed_outbound.next == mock_outbound

    def test_multiple_node_id_handling(self, mock_payload_converter):
        """Test handling of multiple node_id dicts in args."""
        main_interceptor = NodeIdInterceptor()
        mock_next_outbound = MagicMock(spec=WorkflowOutboundInterceptor)
<<<<<<< HEAD
        
        outbound_interceptor = NodeIdWorkflowOutboundInterceptor(mock_next_outbound)
        
=======

        outbound_interceptor = NodeIdWorkflowOutboundInterceptor(
            mock_next_outbound, main_interceptor.node_id_header_key
        )

>>>>>>> 07511077
        with patch.object(workflow, "payload_converter", return_value=mock_payload_converter):
            # Test with multiple node_id dicts - should take the first one
            activity_input = MagicMock(spec=StartActivityInput)
            activity_input.headers = {}
            activity_input.args = (
                "arg1",
                {"__temporal_node_id": "first_node"},
                "arg2",
                {"__temporal_node_id": "second_node"},
                "arg3",
            )

            outbound_interceptor.start_activity(activity_input)

            # Should use the first node_id found
            assert activity_input.headers[NODE_ID_HEADER_KEY] == "payload:first_node"
            # Should remove all node_id dicts
            assert activity_input.args == ("arg1", "arg2", "arg3")

    def test_edge_case_empty_args(self):
        """Test handling of empty args."""
        main_interceptor = NodeIdInterceptor()
        mock_next_outbound = MagicMock(spec=WorkflowOutboundInterceptor)
<<<<<<< HEAD
        
        outbound_interceptor = NodeIdWorkflowOutboundInterceptor(mock_next_outbound)
        
=======

        outbound_interceptor = NodeIdWorkflowOutboundInterceptor(
            mock_next_outbound, main_interceptor.node_id_header_key
        )

>>>>>>> 07511077
        activity_input = MagicMock(spec=StartActivityInput)
        activity_input.headers = {}
        activity_input.args = ()

        outbound_interceptor.start_activity(activity_input)

        # Should not add headers or modify args
        assert NODE_ID_HEADER_KEY not in activity_input.headers
        assert activity_input.args == ()
        mock_next_outbound.start_activity.assert_called_once()

    def test_edge_case_non_dict_args(self):
        """Test handling of args that are not dicts."""
        main_interceptor = NodeIdInterceptor()
        mock_next_outbound = MagicMock(spec=WorkflowOutboundInterceptor)
<<<<<<< HEAD
        
        outbound_interceptor = NodeIdWorkflowOutboundInterceptor(mock_next_outbound)
        
=======

        outbound_interceptor = NodeIdWorkflowOutboundInterceptor(
            mock_next_outbound, main_interceptor.node_id_header_key
        )

>>>>>>> 07511077
        activity_input = MagicMock(spec=StartActivityInput)
        activity_input.headers = {}
        activity_input.args = ("string_arg", 123, None, [1, 2, 3])

        outbound_interceptor.start_activity(activity_input)

        # Should not add headers or modify args
        assert NODE_ID_HEADER_KEY not in activity_input.headers
        assert activity_input.args == ("string_arg", 123, None, [1, 2, 3])
        mock_next_outbound.start_activity.assert_called_once()

    def test_header_key_constant(self):
        """Test that the NODE_ID_HEADER_KEY constant is correctly defined."""
        assert NODE_ID_HEADER_KEY == "node_id"

    def test_payload_conversion_integration(self, mock_payload_converter, sample_node_id, node_id_dict):
        """Test that payload conversion is properly integrated."""
        main_interceptor = NodeIdInterceptor()
        mock_next_outbound = MagicMock(spec=WorkflowOutboundInterceptor)
<<<<<<< HEAD
        
        outbound_interceptor = NodeIdWorkflowOutboundInterceptor(mock_next_outbound)
        
=======

        outbound_interceptor = NodeIdWorkflowOutboundInterceptor(
            mock_next_outbound, main_interceptor.node_id_header_key
        )

>>>>>>> 07511077
        with patch.object(workflow, "payload_converter", return_value=mock_payload_converter) as mock_pc:
            activity_input = MagicMock(spec=StartActivityInput)
            activity_input.headers = {}
            activity_input.args = (node_id_dict,)

            outbound_interceptor.start_activity(activity_input)

            # Verify payload converter was called
            mock_pc.assert_called_once()
            mock_payload_converter.to_payload.assert_called_once_with(sample_node_id)

            # Verify the converted payload was used
            assert activity_input.headers[NODE_ID_HEADER_KEY] == f"payload:{sample_node_id}"


# Error handling tests
class TestNodeIdInterceptorErrorHandling:
    """Test error handling scenarios."""

    def test_payload_conversion_error(self, sample_node_id, node_id_dict):
        """Test handling of payload conversion errors."""
        main_interceptor = NodeIdInterceptor()
        mock_next_outbound = MagicMock(spec=WorkflowOutboundInterceptor)
<<<<<<< HEAD
        
        outbound_interceptor = NodeIdWorkflowOutboundInterceptor(mock_next_outbound)
        
=======

        outbound_interceptor = NodeIdWorkflowOutboundInterceptor(
            mock_next_outbound, main_interceptor.node_id_header_key
        )

>>>>>>> 07511077
        # Mock payload converter to raise an exception
        mock_converter = MagicMock()
        mock_converter.to_payload.side_effect = Exception("Conversion failed")

        with patch.object(workflow, "payload_converter", return_value=mock_converter):
            activity_input = MagicMock(spec=StartActivityInput)
            activity_input.headers = {}
            activity_input.args = (node_id_dict,)

            # Should not raise exception, but should still process the request
            with pytest.raises(Exception, match="Conversion failed"):
                outbound_interceptor.start_activity(activity_input)

    def test_missing_headers_attribute(self, mock_payload_converter, sample_node_id, node_id_dict):
        """Test handling when input object doesn't have headers attribute."""
        main_interceptor = NodeIdInterceptor()
        mock_next_outbound = MagicMock(spec=WorkflowOutboundInterceptor)
<<<<<<< HEAD
        
        outbound_interceptor = NodeIdWorkflowOutboundInterceptor(mock_next_outbound)
        
=======

        outbound_interceptor = NodeIdWorkflowOutboundInterceptor(
            mock_next_outbound, main_interceptor.node_id_header_key
        )

>>>>>>> 07511077
        with patch.object(workflow, "payload_converter", return_value=mock_payload_converter):
            activity_input = MagicMock(spec=StartActivityInput)
            # Remove headers attribute
            delattr(activity_input, "headers")
            activity_input.args = (node_id_dict,)
<<<<<<< HEAD
            
            # Should gracefully handle missing headers by creating them
            outbound_interceptor.start_activity(activity_input)
=======

            # Should raise AttributeError when trying to access headers
            with pytest.raises(AttributeError):
                outbound_interceptor.start_activity(activity_input)

>>>>>>> 07511077

            # Verify that headers were created and node_id was added
            assert hasattr(activity_input, 'headers')
            assert activity_input.headers is not None
            assert NODE_ID_HEADER_KEY in activity_input.headers
<|MERGE_RESOLUTION|>--- conflicted
+++ resolved
@@ -61,25 +61,14 @@
 class TestNodeIdWorkflowOutboundInterceptor:
     def test_init(self, mock_next_outbound):
         """Test interceptor initialization."""
-<<<<<<< HEAD
-        interceptor = NodeIdWorkflowOutboundInterceptor(mock_next_outbound)
-
-=======
-        interceptor = NodeIdWorkflowOutboundInterceptor(mock_next_outbound, "test_header_key")
-
-        assert interceptor.node_id_header_key == NODE_ID_HEADER_KEY
->>>>>>> 07511077
+        interceptor = NodeIdWorkflowOutboundInterceptor(mock_next_outbound)
+
         assert interceptor.next == mock_next_outbound
 
     def test_extract_node_id_from_args_with_node_id(self, mock_next_outbound, node_id_dict, sample_node_id):
         """Test extracting node_id from args when present."""
-<<<<<<< HEAD
-        interceptor = NodeIdWorkflowOutboundInterceptor(mock_next_outbound)
-        
-=======
-        interceptor = NodeIdWorkflowOutboundInterceptor(mock_next_outbound, "test_key")
-
->>>>>>> 07511077
+        interceptor = NodeIdWorkflowOutboundInterceptor(mock_next_outbound)
+
         args = ("arg1", node_id_dict, "arg3")
         result = interceptor._extract_node_id_from_args(args)
 
@@ -87,13 +76,8 @@
 
     def test_extract_node_id_from_args_without_node_id(self, mock_next_outbound):
         """Test extracting node_id from args when not present."""
-<<<<<<< HEAD
-        interceptor = NodeIdWorkflowOutboundInterceptor(mock_next_outbound)
-        
-=======
-        interceptor = NodeIdWorkflowOutboundInterceptor(mock_next_outbound, "test_key")
-
->>>>>>> 07511077
+        interceptor = NodeIdWorkflowOutboundInterceptor(mock_next_outbound)
+
         args = ("arg1", "arg2", {"other_key": "value"})
         result = interceptor._extract_node_id_from_args(args)
 
@@ -101,13 +85,8 @@
 
     def test_extract_node_id_from_args_empty(self, mock_next_outbound):
         """Test extracting node_id from empty args."""
-<<<<<<< HEAD
-        interceptor = NodeIdWorkflowOutboundInterceptor(mock_next_outbound)
-        
-=======
-        interceptor = NodeIdWorkflowOutboundInterceptor(mock_next_outbound, "test_key")
-
->>>>>>> 07511077
+        interceptor = NodeIdWorkflowOutboundInterceptor(mock_next_outbound)
+
         args = ()
         result = interceptor._extract_node_id_from_args(args)
 
@@ -115,151 +94,88 @@
 
     def test_extract_node_id_from_args_multiple_keys_dict(self, mock_next_outbound):
         """Test that dict with multiple keys is not considered node_id."""
-<<<<<<< HEAD
-        interceptor = NodeIdWorkflowOutboundInterceptor(mock_next_outbound)
-        
-=======
-        interceptor = NodeIdWorkflowOutboundInterceptor(mock_next_outbound, "test_key")
-
->>>>>>> 07511077
+        interceptor = NodeIdWorkflowOutboundInterceptor(mock_next_outbound)
+
         args = ({"__temporal_node_id": "test", "other_key": "value"},)
         result = interceptor._extract_node_id_from_args(args)
 
         assert result is None
 
-    def test_add_node_id_to_headers(self, mock_next_outbound, mock_payload_converter, sample_node_id):
+    def test_add_node_id_to_activity_headers(self, mock_next_outbound, mock_payload_converter, sample_node_id):
         """Test adding node_id to activity headers."""
-<<<<<<< HEAD
-        interceptor = NodeIdWorkflowOutboundInterceptor(mock_next_outbound)
-        
+        interceptor = NodeIdWorkflowOutboundInterceptor(mock_next_outbound)
+
         with patch.object(workflow, "payload_converter", return_value=mock_payload_converter):
             input_obj = MagicMock()
             input_obj.headers = {}
-            
+
             interceptor._add_node_id_to_activity_headers(input_obj, sample_node_id)
-            
-=======
-        interceptor = NodeIdWorkflowOutboundInterceptor(mock_next_outbound, "test_key")
-
-        with patch.object(workflow, "payload_converter", return_value=mock_payload_converter):
-            input_obj = MagicMock()
-            input_obj.headers = {}
-
-            interceptor._add_node_id_to_headers(input_obj, sample_node_id)
-
->>>>>>> 07511077
+
             assert NODE_ID_HEADER_KEY in input_obj.headers
             assert input_obj.headers[NODE_ID_HEADER_KEY] == f"payload:{sample_node_id}"
 
-    def test_add_node_id_to_headers_no_node_id(self, mock_next_outbound):
+    def test_add_node_id_to_activity_headers_no_node_id(self, mock_next_outbound):
         """Test adding node_id to headers when node_id is None."""
-<<<<<<< HEAD
-        interceptor = NodeIdWorkflowOutboundInterceptor(mock_next_outbound)
-        
+        interceptor = NodeIdWorkflowOutboundInterceptor(mock_next_outbound)
+
         input_obj = MagicMock()
         input_obj.headers = {}
-        
+
         interceptor._add_node_id_to_activity_headers(input_obj, None)
-        
-=======
-        interceptor = NodeIdWorkflowOutboundInterceptor(mock_next_outbound, "test_key")
-
-        input_obj = MagicMock()
-        input_obj.headers = {}
-
-        interceptor._add_node_id_to_headers(input_obj, None)
-
->>>>>>> 07511077
+
         assert NODE_ID_HEADER_KEY not in input_obj.headers
 
-    def test_add_node_id_to_child_workflow_headers(self, mock_next_outbound, mock_payload_converter, sample_node_id):
+    def test_add_node_id_to_activity_headers_for_child_workflow(
+        self, mock_next_outbound, mock_payload_converter, sample_node_id
+    ):
         """Test adding node_id to child workflow headers."""
-<<<<<<< HEAD
-        interceptor = NodeIdWorkflowOutboundInterceptor(mock_next_outbound)
-        
+        interceptor = NodeIdWorkflowOutboundInterceptor(mock_next_outbound)
+
         with patch.object(workflow, "payload_converter", return_value=mock_payload_converter):
             input_obj = MagicMock(spec=StartChildWorkflowInput)
             input_obj.headers = {}
-            
+
             interceptor._add_node_id_to_activity_headers(input_obj, sample_node_id)
-            
-=======
-        interceptor = NodeIdWorkflowOutboundInterceptor(mock_next_outbound, "test_key")
-
-        with patch.object(workflow, "payload_converter", return_value=mock_payload_converter):
-            input_obj = MagicMock(spec=StartChildWorkflowInput)
-            input_obj.headers = {}
-
-            interceptor._add_node_id_to_child_workflow_headers(input_obj, sample_node_id)
-
->>>>>>> 07511077
+
             assert NODE_ID_HEADER_KEY in input_obj.headers
             assert input_obj.headers[NODE_ID_HEADER_KEY] == f"payload:{sample_node_id}"
 
-    def test_add_node_id_to_child_workflow_headers_no_headers_attr(
+    def test_add_node_id_to_activity_headers_no_headers_attr(
         self, mock_next_outbound, mock_payload_converter, sample_node_id
     ):
-        """Test adding node_id to child workflow headers when headers attribute doesn't exist."""
-<<<<<<< HEAD
-        interceptor = NodeIdWorkflowOutboundInterceptor(mock_next_outbound)
-        
-        with patch.object(workflow, "payload_converter", return_value=mock_payload_converter):
-            input_obj = MagicMock(spec=StartChildWorkflowInput)
-            delattr(input_obj, 'headers')
-            
-            interceptor._add_node_id_to_activity_headers(input_obj, sample_node_id)
-            
-            assert hasattr(input_obj, 'headers')
-=======
-        interceptor = NodeIdWorkflowOutboundInterceptor(mock_next_outbound, "test_key")
+        """Test adding node_id to headers when headers attribute doesn't exist."""
+        interceptor = NodeIdWorkflowOutboundInterceptor(mock_next_outbound)
 
         with patch.object(workflow, "payload_converter", return_value=mock_payload_converter):
             input_obj = MagicMock(spec=StartChildWorkflowInput)
             delattr(input_obj, "headers")
 
-            interceptor._add_node_id_to_child_workflow_headers(input_obj, sample_node_id)
+            interceptor._add_node_id_to_activity_headers(input_obj, sample_node_id)
 
             assert hasattr(input_obj, "headers")
->>>>>>> 07511077
             assert NODE_ID_HEADER_KEY in input_obj.headers
             assert input_obj.headers[NODE_ID_HEADER_KEY] == f"payload:{sample_node_id}"
 
-    def test_add_node_id_to_child_workflow_headers_none_headers(
+    def test_add_node_id_to_activity_headers_none_headers(
         self, mock_next_outbound, mock_payload_converter, sample_node_id
     ):
-        """Test adding node_id to child workflow headers when headers is None."""
-<<<<<<< HEAD
-        interceptor = NodeIdWorkflowOutboundInterceptor(mock_next_outbound)
-        
+        """Test adding node_id to headers when headers is None."""
+        interceptor = NodeIdWorkflowOutboundInterceptor(mock_next_outbound)
+
         with patch.object(workflow, "payload_converter", return_value=mock_payload_converter):
             input_obj = MagicMock(spec=StartChildWorkflowInput)
             input_obj.headers = None
-            
+
             interceptor._add_node_id_to_activity_headers(input_obj, sample_node_id)
-            
-=======
-        interceptor = NodeIdWorkflowOutboundInterceptor(mock_next_outbound, "test_key")
-
-        with patch.object(workflow, "payload_converter", return_value=mock_payload_converter):
-            input_obj = MagicMock(spec=StartChildWorkflowInput)
-            input_obj.headers = None
-
-            interceptor._add_node_id_to_child_workflow_headers(input_obj, sample_node_id)
-
->>>>>>> 07511077
+
             assert input_obj.headers is not None
             assert NODE_ID_HEADER_KEY in input_obj.headers
             assert input_obj.headers[NODE_ID_HEADER_KEY] == f"payload:{sample_node_id}"
 
     def test_filter_node_id_from_args(self, mock_next_outbound, node_id_dict):
         """Test filtering node_id dict from args."""
-<<<<<<< HEAD
-        interceptor = NodeIdWorkflowOutboundInterceptor(mock_next_outbound)
-        
-=======
-        interceptor = NodeIdWorkflowOutboundInterceptor(mock_next_outbound, "test_key")
-
->>>>>>> 07511077
+        interceptor = NodeIdWorkflowOutboundInterceptor(mock_next_outbound)
+
         args = ("arg1", node_id_dict, "arg3", {"other": "dict"})
         result = interceptor._filter_node_id_from_args(args)
 
@@ -268,13 +184,8 @@
 
     def test_filter_node_id_from_args_no_node_id(self, mock_next_outbound):
         """Test filtering args when no node_id dict is present."""
-<<<<<<< HEAD
-        interceptor = NodeIdWorkflowOutboundInterceptor(mock_next_outbound)
-        
-=======
-        interceptor = NodeIdWorkflowOutboundInterceptor(mock_next_outbound, "test_key")
-
->>>>>>> 07511077
+        interceptor = NodeIdWorkflowOutboundInterceptor(mock_next_outbound)
+
         args = ("arg1", "arg2", {"other": "dict"})
         result = interceptor._filter_node_id_from_args(args)
 
@@ -282,13 +193,8 @@
 
     def test_filter_node_id_from_args_empty(self, mock_next_outbound):
         """Test filtering empty args."""
-<<<<<<< HEAD
-        interceptor = NodeIdWorkflowOutboundInterceptor(mock_next_outbound)
-        
-=======
-        interceptor = NodeIdWorkflowOutboundInterceptor(mock_next_outbound, "test_key")
-
->>>>>>> 07511077
+        interceptor = NodeIdWorkflowOutboundInterceptor(mock_next_outbound)
+
         args = ()
         result = interceptor._filter_node_id_from_args(args)
 
@@ -296,13 +202,8 @@
 
     def test_filter_node_id_from_args_multiple_node_id_dicts(self, mock_next_outbound):
         """Test filtering args with multiple node_id dicts."""
-<<<<<<< HEAD
-        interceptor = NodeIdWorkflowOutboundInterceptor(mock_next_outbound)
-        
-=======
-        interceptor = NodeIdWorkflowOutboundInterceptor(mock_next_outbound, "test_key")
-
->>>>>>> 07511077
+        interceptor = NodeIdWorkflowOutboundInterceptor(mock_next_outbound)
+
         node_id_dict1 = {"__temporal_node_id": "node1"}
         node_id_dict2 = {"__temporal_node_id": "node2"}
         args = ("arg1", node_id_dict1, "arg2", node_id_dict2, "arg3")
@@ -316,13 +217,8 @@
         self, mock_next_outbound, mock_payload_converter, node_id_dict, sample_node_id
     ):
         """Test start_activity with node_id in args."""
-<<<<<<< HEAD
-        interceptor = NodeIdWorkflowOutboundInterceptor(mock_next_outbound)
-        
-=======
-        interceptor = NodeIdWorkflowOutboundInterceptor(mock_next_outbound, "test_key")
-
->>>>>>> 07511077
+        interceptor = NodeIdWorkflowOutboundInterceptor(mock_next_outbound)
+
         with patch.object(workflow, "payload_converter", return_value=mock_payload_converter):
             input_obj = MagicMock(spec=StartActivityInput)
             input_obj.headers = {}
@@ -342,13 +238,8 @@
 
     def test_start_activity_without_node_id(self, mock_next_outbound):
         """Test start_activity without node_id in args."""
-<<<<<<< HEAD
-        interceptor = NodeIdWorkflowOutboundInterceptor(mock_next_outbound)
-        
-=======
-        interceptor = NodeIdWorkflowOutboundInterceptor(mock_next_outbound, "test_key")
-
->>>>>>> 07511077
+        interceptor = NodeIdWorkflowOutboundInterceptor(mock_next_outbound)
+
         input_obj = MagicMock(spec=StartActivityInput)
         input_obj.headers = {}
         original_args = ("arg1", "arg2", "arg3")
@@ -370,13 +261,8 @@
         self, mock_next_outbound, mock_payload_converter, node_id_dict, sample_node_id
     ):
         """Test start_child_workflow with node_id in args."""
-<<<<<<< HEAD
-        interceptor = NodeIdWorkflowOutboundInterceptor(mock_next_outbound)
-        
-=======
-        interceptor = NodeIdWorkflowOutboundInterceptor(mock_next_outbound, "test_key")
-
->>>>>>> 07511077
+        interceptor = NodeIdWorkflowOutboundInterceptor(mock_next_outbound)
+
         with patch.object(workflow, "payload_converter", return_value=mock_payload_converter):
             input_obj = MagicMock(spec=StartChildWorkflowInput)
             input_obj.headers = {}
@@ -397,13 +283,8 @@
     @pytest.mark.asyncio
     async def test_start_child_workflow_without_node_id(self, mock_next_outbound):
         """Test start_child_workflow without node_id in args."""
-<<<<<<< HEAD
-        interceptor = NodeIdWorkflowOutboundInterceptor(mock_next_outbound)
-        
-=======
-        interceptor = NodeIdWorkflowOutboundInterceptor(mock_next_outbound, "test_key")
-
->>>>>>> 07511077
+        interceptor = NodeIdWorkflowOutboundInterceptor(mock_next_outbound)
+
         input_obj = MagicMock(spec=StartChildWorkflowInput)
         input_obj.headers = {}
         original_args = ("arg1", "arg2", "arg3")
@@ -427,26 +308,14 @@
         """Test interceptor initialization with default values."""
         interceptor = NodeIdInterceptor()
 
-<<<<<<< HEAD
-=======
-        assert interceptor.node_id_header_key == NODE_ID_HEADER_KEY
->>>>>>> 07511077
         assert interceptor.logger_module is None
 
     def test_init_custom_values(self):
         """Test interceptor initialization with custom values."""
         mock_logger = MagicMock()
-<<<<<<< HEAD
 
         interceptor = NodeIdInterceptor(logger_module=mock_logger)
 
-=======
-        custom_header_key = "custom_node_id"
-
-        interceptor = NodeIdInterceptor(node_id_header_key=custom_header_key, logger_module=mock_logger)
-
-        assert interceptor.node_id_header_key == custom_header_key
->>>>>>> 07511077
         assert interceptor.logger_module == mock_logger
 
     def test_workflow_interceptor_class(self):
@@ -482,23 +351,13 @@
 
     def test_complete_activity_flow(self, mock_payload_converter, sample_node_id, node_id_dict):
         """Test the complete flow for activity execution with node_id."""
-        # Create the main interceptor
-        main_interceptor = NodeIdInterceptor()
-
         # Create mock next interceptors
         mock_next_outbound = MagicMock(spec=WorkflowOutboundInterceptor)
         mock_next_outbound.start_activity = MagicMock()
 
         # Create outbound interceptor
-<<<<<<< HEAD
-        outbound_interceptor = NodeIdWorkflowOutboundInterceptor(mock_next_outbound)
-        
-=======
-        outbound_interceptor = NodeIdWorkflowOutboundInterceptor(
-            mock_next_outbound, main_interceptor.node_id_header_key
-        )
-
->>>>>>> 07511077
+        outbound_interceptor = NodeIdWorkflowOutboundInterceptor(mock_next_outbound)
+
         # Test activity start with node_id
         with patch.object(workflow, "payload_converter", return_value=mock_payload_converter):
             activity_input = MagicMock(spec=StartActivityInput)
@@ -516,23 +375,13 @@
     @pytest.mark.asyncio
     async def test_complete_child_workflow_flow(self, mock_payload_converter, sample_node_id, node_id_dict):
         """Test the complete flow for child workflow execution with node_id."""
-        # Create the main interceptor
-        main_interceptor = NodeIdInterceptor()
-
         # Create mock next interceptors
         mock_next_outbound = MagicMock(spec=WorkflowOutboundInterceptor)
         mock_next_outbound.start_child_workflow = AsyncMock()
 
         # Create outbound interceptor
-<<<<<<< HEAD
-        outbound_interceptor = NodeIdWorkflowOutboundInterceptor(mock_next_outbound)
-        
-=======
-        outbound_interceptor = NodeIdWorkflowOutboundInterceptor(
-            mock_next_outbound, main_interceptor.node_id_header_key
-        )
-
->>>>>>> 07511077
+        outbound_interceptor = NodeIdWorkflowOutboundInterceptor(mock_next_outbound)
+
         # Test child workflow start with node_id
         with patch.object(workflow, "payload_converter", return_value=mock_payload_converter):
             child_input = MagicMock(spec=StartChildWorkflowInput)
@@ -572,19 +421,10 @@
 
     def test_multiple_node_id_handling(self, mock_payload_converter):
         """Test handling of multiple node_id dicts in args."""
-        main_interceptor = NodeIdInterceptor()
-        mock_next_outbound = MagicMock(spec=WorkflowOutboundInterceptor)
-<<<<<<< HEAD
-        
-        outbound_interceptor = NodeIdWorkflowOutboundInterceptor(mock_next_outbound)
-        
-=======
-
-        outbound_interceptor = NodeIdWorkflowOutboundInterceptor(
-            mock_next_outbound, main_interceptor.node_id_header_key
-        )
-
->>>>>>> 07511077
+        mock_next_outbound = MagicMock(spec=WorkflowOutboundInterceptor)
+
+        outbound_interceptor = NodeIdWorkflowOutboundInterceptor(mock_next_outbound)
+
         with patch.object(workflow, "payload_converter", return_value=mock_payload_converter):
             # Test with multiple node_id dicts - should take the first one
             activity_input = MagicMock(spec=StartActivityInput)
@@ -606,19 +446,10 @@
 
     def test_edge_case_empty_args(self):
         """Test handling of empty args."""
-        main_interceptor = NodeIdInterceptor()
-        mock_next_outbound = MagicMock(spec=WorkflowOutboundInterceptor)
-<<<<<<< HEAD
-        
-        outbound_interceptor = NodeIdWorkflowOutboundInterceptor(mock_next_outbound)
-        
-=======
-
-        outbound_interceptor = NodeIdWorkflowOutboundInterceptor(
-            mock_next_outbound, main_interceptor.node_id_header_key
-        )
-
->>>>>>> 07511077
+        mock_next_outbound = MagicMock(spec=WorkflowOutboundInterceptor)
+
+        outbound_interceptor = NodeIdWorkflowOutboundInterceptor(mock_next_outbound)
+
         activity_input = MagicMock(spec=StartActivityInput)
         activity_input.headers = {}
         activity_input.args = ()
@@ -632,19 +463,10 @@
 
     def test_edge_case_non_dict_args(self):
         """Test handling of args that are not dicts."""
-        main_interceptor = NodeIdInterceptor()
-        mock_next_outbound = MagicMock(spec=WorkflowOutboundInterceptor)
-<<<<<<< HEAD
-        
-        outbound_interceptor = NodeIdWorkflowOutboundInterceptor(mock_next_outbound)
-        
-=======
-
-        outbound_interceptor = NodeIdWorkflowOutboundInterceptor(
-            mock_next_outbound, main_interceptor.node_id_header_key
-        )
-
->>>>>>> 07511077
+        mock_next_outbound = MagicMock(spec=WorkflowOutboundInterceptor)
+
+        outbound_interceptor = NodeIdWorkflowOutboundInterceptor(mock_next_outbound)
+
         activity_input = MagicMock(spec=StartActivityInput)
         activity_input.headers = {}
         activity_input.args = ("string_arg", 123, None, [1, 2, 3])
@@ -662,19 +484,10 @@
 
     def test_payload_conversion_integration(self, mock_payload_converter, sample_node_id, node_id_dict):
         """Test that payload conversion is properly integrated."""
-        main_interceptor = NodeIdInterceptor()
-        mock_next_outbound = MagicMock(spec=WorkflowOutboundInterceptor)
-<<<<<<< HEAD
-        
-        outbound_interceptor = NodeIdWorkflowOutboundInterceptor(mock_next_outbound)
-        
-=======
-
-        outbound_interceptor = NodeIdWorkflowOutboundInterceptor(
-            mock_next_outbound, main_interceptor.node_id_header_key
-        )
-
->>>>>>> 07511077
+        mock_next_outbound = MagicMock(spec=WorkflowOutboundInterceptor)
+
+        outbound_interceptor = NodeIdWorkflowOutboundInterceptor(mock_next_outbound)
+
         with patch.object(workflow, "payload_converter", return_value=mock_payload_converter) as mock_pc:
             activity_input = MagicMock(spec=StartActivityInput)
             activity_input.headers = {}
@@ -696,19 +509,10 @@
 
     def test_payload_conversion_error(self, sample_node_id, node_id_dict):
         """Test handling of payload conversion errors."""
-        main_interceptor = NodeIdInterceptor()
-        mock_next_outbound = MagicMock(spec=WorkflowOutboundInterceptor)
-<<<<<<< HEAD
-        
-        outbound_interceptor = NodeIdWorkflowOutboundInterceptor(mock_next_outbound)
-        
-=======
-
-        outbound_interceptor = NodeIdWorkflowOutboundInterceptor(
-            mock_next_outbound, main_interceptor.node_id_header_key
-        )
-
->>>>>>> 07511077
+        mock_next_outbound = MagicMock(spec=WorkflowOutboundInterceptor)
+
+        outbound_interceptor = NodeIdWorkflowOutboundInterceptor(mock_next_outbound)
+
         # Mock payload converter to raise an exception
         mock_converter = MagicMock()
         mock_converter.to_payload.side_effect = Exception("Conversion failed")
@@ -724,37 +528,21 @@
 
     def test_missing_headers_attribute(self, mock_payload_converter, sample_node_id, node_id_dict):
         """Test handling when input object doesn't have headers attribute."""
-        main_interceptor = NodeIdInterceptor()
-        mock_next_outbound = MagicMock(spec=WorkflowOutboundInterceptor)
-<<<<<<< HEAD
-        
-        outbound_interceptor = NodeIdWorkflowOutboundInterceptor(mock_next_outbound)
-        
-=======
-
-        outbound_interceptor = NodeIdWorkflowOutboundInterceptor(
-            mock_next_outbound, main_interceptor.node_id_header_key
-        )
-
->>>>>>> 07511077
+        mock_next_outbound = MagicMock(spec=WorkflowOutboundInterceptor)
+
+        outbound_interceptor = NodeIdWorkflowOutboundInterceptor(mock_next_outbound)
+
         with patch.object(workflow, "payload_converter", return_value=mock_payload_converter):
             activity_input = MagicMock(spec=StartActivityInput)
             # Remove headers attribute
             delattr(activity_input, "headers")
             activity_input.args = (node_id_dict,)
-<<<<<<< HEAD
-            
-            # Should gracefully handle missing headers by creating them
+
+            # Should not raise exception; code creates headers if missing
             outbound_interceptor.start_activity(activity_input)
-=======
-
-            # Should raise AttributeError when trying to access headers
-            with pytest.raises(AttributeError):
-                outbound_interceptor.start_activity(activity_input)
-
->>>>>>> 07511077
 
             # Verify that headers were created and node_id was added
-            assert hasattr(activity_input, 'headers')
+            assert hasattr(activity_input, "headers")
             assert activity_input.headers is not None
             assert NODE_ID_HEADER_KEY in activity_input.headers
+            assert activity_input.headers[NODE_ID_HEADER_KEY] == f"payload:{sample_node_id}"