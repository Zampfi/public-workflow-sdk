import contextvars
import uuid
from unittest.mock import AsyncMock, MagicMock, patch

import pytest
from temporalio import activity, workflow
from temporalio.worker import (
    ActivityInboundInterceptor,
    ExecuteActivityInput,
    ExecuteWorkflowInput,
    SignalChildWorkflowInput,
    SignalExternalWorkflowInput,
    StartActivityInput,
    StartChildWorkflowInput,
    StartLocalActivityInput,
    WorkflowInboundInterceptor,
    WorkflowInterceptorClassInput,
    WorkflowOutboundInterceptor,
)

from zamp_public_workflow_sdk.temporal.interceptors.tracing_interceptor import (
    TraceActivityInterceptor,
    TraceInterceptor,
    TraceWorkflowInboundInterceptor,
    TraceWorkflowOutboundInterceptor,
)


# Test fixtures
@pytest.fixture
def trace_context():
    """Create a context variable for testing."""
    return contextvars.ContextVar("test_trace_id", default=None)


@pytest.fixture
def context_bind_fn(trace_context):
    """Create a bind function for the context variable."""

    def _bind(**kwargs):
        for key, value in kwargs.items():
            if key == "test_trace_id":
                trace_context.set(value)

    return _bind


@pytest.fixture
def mock_logger():
    """Create a mock logger."""
    logger = MagicMock()
    logger_module = MagicMock()
    logger_module.get_logger.return_value = logger
    return logger_module


@pytest.fixture
def mock_next_activity():
    """Create a mock for the next activity interceptor."""
    next_interceptor = MagicMock(spec=ActivityInboundInterceptor)
    next_interceptor.execute_activity = AsyncMock()
    return next_interceptor


@pytest.fixture
def mock_next_workflow_inbound():
    """Create a mock for the next workflow inbound interceptor."""
    next_interceptor = MagicMock(spec=WorkflowInboundInterceptor)
    next_interceptor.execute_workflow = AsyncMock()
    return next_interceptor


@pytest.fixture
def mock_next_workflow_outbound():
    """Create a mock for the next workflow outbound interceptor."""
    next_interceptor = MagicMock(spec=WorkflowOutboundInterceptor)
    next_interceptor.start_activity = MagicMock()
    next_interceptor.start_child_workflow = AsyncMock()
    next_interceptor.start_local_activity = MagicMock()
    next_interceptor.signal_child_workflow = AsyncMock()
    next_interceptor.signal_external_workflow = AsyncMock()
    return next_interceptor


@pytest.fixture
def mock_payload_converter():
    """Mock the payload converter."""
    converter = MagicMock()
    converter.to_payload.side_effect = lambda x: f"payload:{x}"
    converter.from_payload.side_effect = lambda p, _: p.replace("payload:", "")
    return converter


# Tests for TraceActivityInterceptor
class TestTraceActivityInterceptor:
    @pytest.mark.asyncio
    async def test_execute_activity_with_trace(
        self, mock_next_activity, context_bind_fn, trace_context, mock_payload_converter
    ):
        with patch.object(activity, "payload_converter", return_value=mock_payload_converter):
            interceptor = TraceActivityInterceptor(mock_next_activity, "X-Trace-ID", "test_trace_id", context_bind_fn)

            # Create input with trace header
            input_obj = MagicMock(spec=ExecuteActivityInput)
            input_obj.headers = {"X-Trace-ID": "payload:test-trace-123"}

            # Execute
            await interceptor.execute_activity(input_obj)

            # Verify context was set and next interceptor was called
            assert trace_context.get() == "test-trace-123"
            mock_next_activity.execute_activity.assert_called_once_with(input_obj)

    @pytest.mark.asyncio
    async def test_execute_activity_without_trace(self, mock_next_activity, context_bind_fn, trace_context):
        interceptor = TraceActivityInterceptor(mock_next_activity, "X-Trace-ID", "test_trace_id", context_bind_fn)

        # Create input without trace header
        input_obj = MagicMock(spec=ExecuteActivityInput)
        input_obj.headers = {}

        # Execute
        await interceptor.execute_activity(input_obj)

        # Verify context was not set and next interceptor was called
        assert trace_context.get() is None
        mock_next_activity.execute_activity.assert_called_once_with(input_obj)


# Tests for TraceWorkflowInboundInterceptor
class TestTraceWorkflowInboundInterceptor:
    def test_init(self, mock_next_workflow_inbound, context_bind_fn, mock_logger):
        outbound = MagicMock(spec=WorkflowOutboundInterceptor)

        interceptor = TraceWorkflowInboundInterceptor(
            mock_next_workflow_inbound,
            "X-Trace-ID",
            "test_trace_id",
            context_bind_fn,
            mock_logger,
        )

        interceptor.init(outbound)

        # Verify outbound interceptor was initialized
        mock_next_workflow_inbound.init.assert_called_once()
        # The argument should be an instance of TraceWorkflowOutboundInterceptor
        outbound_interceptor = mock_next_workflow_inbound.init.call_args[0][0]
        assert isinstance(outbound_interceptor, TraceWorkflowOutboundInterceptor)

    @pytest.mark.asyncio
    async def test_execute_workflow_with_trace_header(
        self,
        mock_next_workflow_inbound,
        context_bind_fn,
        mock_logger,
        mock_payload_converter,
    ):
        with (
            patch.object(workflow, "payload_converter", return_value=mock_payload_converter),
            patch.object(workflow, "info", return_value=MagicMock(workflow_id="wf-123")),
            patch.object(
                workflow.unsafe,
                "sandbox_unrestricted",
                return_value=MagicMock(__enter__=MagicMock(), __exit__=MagicMock()),
            ),
        ):
            interceptor = TraceWorkflowInboundInterceptor(
                mock_next_workflow_inbound,
                "X-Trace-ID",
                "test_trace_id",
                context_bind_fn,
                mock_logger,
            )

            # Create input with trace header
            input_obj = MagicMock(spec=ExecuteWorkflowInput)
            input_obj.headers = {"X-Trace-ID": "payload:trace-from-header-123"}

            # Execute
            await interceptor.execute_workflow(input_obj)

            # Verify trace ID was retrieved and stored
            assert interceptor.get_trace_id() == "trace-from-header-123"
            # Verify next interceptor was called
            mock_next_workflow_inbound.execute_workflow.assert_called_once_with(input_obj)

    @pytest.mark.asyncio
    async def test_execute_workflow_without_trace_header(
        self, mock_next_workflow_inbound, context_bind_fn, mock_logger
    ):
        with (
            patch.object(workflow, "info", return_value=MagicMock(workflow_id="wf-123")),
            patch.object(
                workflow.unsafe,
                "sandbox_unrestricted",
                return_value=MagicMock(__enter__=MagicMock(), __exit__=MagicMock()),
            ),
        ):
            interceptor = TraceWorkflowInboundInterceptor(
                mock_next_workflow_inbound,
                "X-Trace-ID",
                "test_trace_id",
                context_bind_fn,
                mock_logger,
            )

            # Create input without trace header
            input_obj = MagicMock(spec=ExecuteWorkflowInput)
            input_obj.headers = {}

            # Execute
            await interceptor.execute_workflow(input_obj)

            # Verify workflow ID was used as trace ID
            assert interceptor.get_trace_id() == "wf-123"
            # Verify next interceptor was called
            mock_next_workflow_inbound.execute_workflow.assert_called_once_with(input_obj)

    @pytest.mark.asyncio
    async def test_execute_workflow_context_error(self, mock_next_workflow_inbound, mock_logger):
        with (
            patch.object(workflow, "info", return_value=MagicMock(workflow_id="wf-123")),
            patch.object(
                workflow.unsafe,
                "sandbox_unrestricted",
                return_value=MagicMock(__enter__=MagicMock(), __exit__=MagicMock()),
            ),
        ):
            # Create a bind function that raises an exception
            def failing_bind(**kwargs):
                raise Exception("Context bind error")

            interceptor = TraceWorkflowInboundInterceptor(
                mock_next_workflow_inbound,
                "X-Trace-ID",
                "test_trace_id",
                failing_bind,
                mock_logger,
            )

            input_obj = MagicMock(spec=ExecuteWorkflowInput)
            input_obj.headers = {}

            # Execute should not raise the exception
            await interceptor.execute_workflow(input_obj)

            # Verify error was logged
            mock_logger.error.assert_called_once()
            assert "Context bind error" in mock_logger.error.call_args[0][0]
            # Verify next interceptor was still called
            mock_next_workflow_inbound.execute_workflow.assert_called_once_with(input_obj)


# Tests for TraceWorkflowOutboundInterceptor
class TestTraceWorkflowOutboundInterceptor:
    def test_start_activity(self, mock_next_workflow_outbound, mock_payload_converter):
        with patch.object(workflow, "payload_converter", return_value=mock_payload_converter):
            # Mock get_trace_id function
            def get_trace_id():
                return "trace-id-123"

            interceptor = TraceWorkflowOutboundInterceptor(
                mock_next_workflow_outbound, "X-Trace-ID", "test_trace_id", get_trace_id
            )

            # Create input for starting activity
            input_obj = MagicMock(spec=StartActivityInput)
            input_obj.headers = {}

            # Execute
            interceptor.start_activity(input_obj)

            # Verify trace header was added
            assert "X-Trace-ID" in input_obj.headers
            assert input_obj.headers["X-Trace-ID"] == "payload:trace-id-123"
            # Verify next interceptor was called
            mock_next_workflow_outbound.start_activity.assert_called_once_with(input_obj)

    @pytest.mark.asyncio
    async def test_start_child_workflow(self, mock_next_workflow_outbound, mock_payload_converter):
        with patch.object(workflow, "payload_converter", return_value=mock_payload_converter):
            # Mock get_trace_id function
            def get_trace_id():
                return "trace-id-123"

            interceptor = TraceWorkflowOutboundInterceptor(
                mock_next_workflow_outbound, "X-Trace-ID", "test_trace_id", get_trace_id
            )

            # Create input for starting child workflow
            input_obj = MagicMock(spec=StartChildWorkflowInput)
            input_obj.headers = {}
<<<<<<< HEAD
            input_obj.parent_close_policy = MagicMock()
            input_obj.memo = MagicMock()
            
=======

>>>>>>> 07511077
            # Execute
            await interceptor.start_child_workflow(input_obj)

            # Verify trace header was added
            assert "X-Trace-ID" in input_obj.headers
            assert input_obj.headers["X-Trace-ID"] == "payload:trace-id-123"
            # Verify next interceptor was called
            mock_next_workflow_outbound.start_child_workflow.assert_called_once_with(input_obj)

    def test_start_local_activity(self, mock_next_workflow_outbound, mock_payload_converter):
        with patch.object(workflow, "payload_converter", return_value=mock_payload_converter):
            # Mock get_trace_id function
            def get_trace_id():
                return "trace-id-123"

            interceptor = TraceWorkflowOutboundInterceptor(
                mock_next_workflow_outbound, "X-Trace-ID", "test_trace_id", get_trace_id
            )

            # Create input for starting local activity
            input_obj = MagicMock(spec=StartLocalActivityInput)
            input_obj.headers = {}

            # Execute
            interceptor.start_local_activity(input_obj)

            # Verify trace header was added
            assert "X-Trace-ID" in input_obj.headers
            assert input_obj.headers["X-Trace-ID"] == "payload:trace-id-123"
            # Verify next interceptor was called
            mock_next_workflow_outbound.start_local_activity.assert_called_once_with(input_obj)

    @pytest.mark.asyncio
    async def test_signal_child_workflow(self, mock_next_workflow_outbound, mock_payload_converter):
        with patch.object(workflow, "payload_converter", return_value=mock_payload_converter):
            # Mock get_trace_id function
            def get_trace_id():
                return "trace-id-123"

            interceptor = TraceWorkflowOutboundInterceptor(
                mock_next_workflow_outbound, "X-Trace-ID", "test_trace_id", get_trace_id
            )

            # Create input for signaling child workflow
            input_obj = MagicMock(spec=SignalChildWorkflowInput)
            input_obj.headers = {}

            # Execute
            await interceptor.signal_child_workflow(input_obj)

            # Verify trace header was added
            assert "X-Trace-ID" in input_obj.headers
            assert input_obj.headers["X-Trace-ID"] == "payload:trace-id-123"
            # Verify next interceptor was called
            mock_next_workflow_outbound.signal_child_workflow.assert_called_once_with(input_obj)

    @pytest.mark.asyncio
    async def test_signal_external_workflow(self, mock_next_workflow_outbound, mock_payload_converter):
        with patch.object(workflow, "payload_converter", return_value=mock_payload_converter):
            # Mock get_trace_id function
            def get_trace_id():
                return "trace-id-123"

            interceptor = TraceWorkflowOutboundInterceptor(
                mock_next_workflow_outbound, "X-Trace-ID", "test_trace_id", get_trace_id
            )

            # Create input for signaling external workflow
            input_obj = MagicMock(spec=SignalExternalWorkflowInput)
            input_obj.headers = {}

            # Execute
            await interceptor.signal_external_workflow(input_obj)

            # Verify trace header was added
            assert "X-Trace-ID" in input_obj.headers
            assert input_obj.headers["X-Trace-ID"] == "payload:trace-id-123"
            # Verify next interceptor was called
            mock_next_workflow_outbound.signal_external_workflow.assert_called_once_with(input_obj)


# Tests for TraceInterceptor
class TestTraceInterceptor:
    def test_intercept_activity(self, context_bind_fn, mock_logger, mock_next_activity):
        interceptor = TraceInterceptor("X-Trace-ID", "test_trace_id", mock_logger, context_bind_fn)

        result = interceptor.intercept_activity(mock_next_activity)

        assert isinstance(result, TraceActivityInterceptor)
        assert result.trace_header_key == "X-Trace-ID"
        assert result.trace_context_key == "test_trace_id"

    def test_workflow_interceptor_class(self, context_bind_fn, mock_logger):
        interceptor = TraceInterceptor("X-Trace-ID", "test_trace_id", mock_logger, context_bind_fn)

        input_obj = MagicMock(spec=WorkflowInterceptorClassInput)
        factory = interceptor.workflow_interceptor_class(input_obj)

        # Create a workflow interceptor using the factory
        mock_next = MagicMock(spec=WorkflowInboundInterceptor)
        result = factory(mock_next)

        assert isinstance(result, TraceWorkflowInboundInterceptor)
        assert result.trace_header_key == "X-Trace-ID"
        assert result.trace_context_key == "test_trace_id"
        assert result.context_bind_fn == context_bind_fn

    def test_bind_trace_context(self, context_bind_fn, mock_logger, trace_context):
        interceptor = TraceInterceptor("X-Trace-ID", "test_trace_id", mock_logger, context_bind_fn)

        # Initially context should be None
        assert trace_context.get() is None

        # Bind a trace ID
        interceptor.bind_trace_context("manual-trace-123")

        # Context should now have the trace ID
        assert trace_context.get() == "manual-trace-123"

    def test_generate_trace_id(self, context_bind_fn, mock_logger):
        interceptor = TraceInterceptor("X-Trace-ID", "test_trace_id", mock_logger, context_bind_fn)

        # Generate a trace ID and verify it's a valid UUID
        with patch("uuid.uuid4", return_value=uuid.UUID("12345678-1234-5678-1234-567812345678")):
            trace_id = interceptor.generate_trace_id()
            assert trace_id == "12345678-1234-5678-1234-567812345678"<|MERGE_RESOLUTION|>--- conflicted
+++ resolved
@@ -291,13 +291,9 @@
             # Create input for starting child workflow
             input_obj = MagicMock(spec=StartChildWorkflowInput)
             input_obj.headers = {}
-<<<<<<< HEAD
-            input_obj.parent_close_policy = MagicMock()
-            input_obj.memo = MagicMock()
-            
-=======
-
->>>>>>> 07511077
+            input_obj.memo = None  # Add memo attribute to prevent AttributeError
+            input_obj.parent_close_policy = workflow.ParentClosePolicy.TERMINATE
+
             # Execute
             await interceptor.start_child_workflow(input_obj)
 
