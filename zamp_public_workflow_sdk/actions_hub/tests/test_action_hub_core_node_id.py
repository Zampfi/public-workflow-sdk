--- conflicted
+++ resolved
@@ -301,10 +301,6 @@
         assert len(call_args[1]["args"]) > 0
         node_id_arg = call_args[1]["args"][0]
         assert "__temporal_node_id" in node_id_arg
-<<<<<<< HEAD
-        # Correct behavior: When custom_node_id is None, it uses the generated node_id
-=======
->>>>>>> 049fe7fe
         assert node_id_arg["__temporal_node_id"].startswith("test_activity#")
 
     @pytest.mark.asyncio
