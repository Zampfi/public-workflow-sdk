--- conflicted
+++ resolved
@@ -63,18 +63,10 @@
         mock_execute_activity.assert_called_once()
         call_args = mock_execute_activity.call_args
 
-<<<<<<< HEAD
-        # Correct behavior: When custom_node_id is provided, it uses the custom_node_id
-=======
->>>>>>> 049fe7fe
-        assert len(call_args[1]["args"]) > 0
-        first_arg = call_args[1]["args"][0]
-        assert isinstance(first_arg, dict)
-        assert TEMPORAL_NODE_ID_KEY in first_arg
-<<<<<<< HEAD
-        # Should use the custom_node_id when provided
-=======
->>>>>>> 049fe7fe
+        assert len(call_args[1]["args"]) > 0
+        first_arg = call_args[1]["args"][0]
+        assert isinstance(first_arg, dict)
+        assert TEMPORAL_NODE_ID_KEY in first_arg
         assert first_arg[TEMPORAL_NODE_ID_KEY] == "custom_node_id#123"
 
         # Verify that "arg1_value" is still in the args (as second argument)
@@ -115,10 +107,6 @@
         mock_execute_activity.assert_called_once()
         call_args = mock_execute_activity.call_args
 
-<<<<<<< HEAD
-        # Correct behavior: When custom_node_id is None, it uses the generated node_id
-=======
->>>>>>> 049fe7fe
         assert len(call_args[1]["args"]) > 0
         first_arg = call_args[1]["args"][0]
         assert isinstance(first_arg, dict)
@@ -164,10 +152,6 @@
         mock_execute_activity.assert_called_once()
         call_args = mock_execute_activity.call_args
 
-<<<<<<< HEAD
-        # Correct behavior: When custom_node_id is None, it uses the generated node_id
-=======
->>>>>>> 049fe7fe
         assert len(call_args[1]["args"]) > 0
         first_arg = call_args[1]["args"][0]
         assert isinstance(first_arg, dict)
@@ -213,10 +197,6 @@
         mock_execute_activity.assert_called_once()
         call_args = mock_execute_activity.call_args
 
-<<<<<<< HEAD
-        # Correct behavior: When custom_node_id is None, it uses the generated node_id
-=======
->>>>>>> 049fe7fe
         assert len(call_args[1]["args"]) == 1
         first_arg = call_args[1]["args"][0]
         assert isinstance(first_arg, dict)
@@ -259,10 +239,6 @@
         mock_execute_activity.assert_called_once()
         call_args = mock_execute_activity.call_args
 
-<<<<<<< HEAD
-        # Correct behavior: When custom_node_id is provided, it uses the custom_node_id
-=======
->>>>>>> 049fe7fe
         assert len(call_args[1]["args"]) > 0
         first_arg = call_args[1]["args"][0]
         assert isinstance(first_arg, dict)
