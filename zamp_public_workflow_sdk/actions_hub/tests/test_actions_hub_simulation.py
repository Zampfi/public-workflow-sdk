"""
Tests for ActionsHub simulation methods.
"""

from unittest.mock import AsyncMock, Mock, patch

import pytest
from pydantic import BaseModel

from zamp_public_workflow_sdk.actions_hub.action_hub_core import ActionsHub
from zamp_public_workflow_sdk.simulation.models import (
    ExecutionType,
    NodeMockConfig,
    SimulationConfig,
    SimulationResponse,
)
from zamp_public_workflow_sdk.simulation.workflow_simulation_service import (
    WorkflowSimulationService,
)


class TestActionsHubSimulation:
    """Test ActionsHub simulation methods."""

    def setup_method(self):
        """Set up test fixtures."""
        # Clear simulation map before each test
        ActionsHub._workflow_id_to_simulation_map.clear()
        ActionsHub._activities.clear()
        ActionsHub._workflows.clear()

    def teardown_method(self):
        """Clean up after each test."""
        ActionsHub._workflow_id_to_simulation_map.clear()
        ActionsHub._activities.clear()
        ActionsHub._workflows.clear()

    def test_get_simulation_response_action_should_skip(self):
        """Test _get_simulation_response when action should skip simulation."""

        class SimulationWorkflow:
            pass

        result = ActionsHub._get_simulation_response(
            workflow_id="test_wf",
            node_id="node_1",
            action=SimulationWorkflow,
            return_type=None,
        )

        assert result.execution_type == ExecutionType.EXECUTE
        assert result.execution_response is None

    def test_get_simulation_response_no_simulation_registered(self):
        """Test _get_simulation_response when no simulation is registered."""

        class TestWorkflow:
            pass

        result = ActionsHub._get_simulation_response(
<<<<<<< HEAD
            workflow_id="test_wf", node_id="node_1", action=TestWorkflow, return_type=None
=======
            workflow_id="test_wf", node_id="node_1", action="test_action", return_type=None
>>>>>>> eaec84fe
        )

        assert result.execution_type == ExecutionType.EXECUTE
        assert result.execution_response is None

    def test_get_simulation_response_with_mock_response(self):
        """Test _get_simulation_response when simulation returns MOCK."""

        class TestWorkflow:
            pass

        # Create mock simulation service
        mock_simulation = Mock(spec=WorkflowSimulationService)
        mock_response = SimulationResponse(execution_type=ExecutionType.MOCK, execution_response={"result": "mocked"})
        mock_simulation.get_simulation_response.return_value = mock_response

        # Register the simulation
        ActionsHub._workflow_id_to_simulation_map["test_wf"] = mock_simulation

        result = ActionsHub._get_simulation_response(
<<<<<<< HEAD
            workflow_id="test_wf", node_id="node_1", action=TestWorkflow, return_type=None
=======
            workflow_id="test_wf", node_id="node_1", action="test_action", return_type=None
>>>>>>> eaec84fe
        )

        assert result.execution_type == ExecutionType.MOCK
        assert result.execution_response == {"result": "mocked"}
        mock_simulation.get_simulation_response.assert_called_once_with("node_1")

    def test_get_simulation_response_with_execute_response(self):
        """Test _get_simulation_response when simulation returns EXECUTE."""

        class TestWorkflow:
            pass

        # Create mock simulation service
        mock_simulation = Mock(spec=WorkflowSimulationService)
        mock_response = SimulationResponse(execution_type=ExecutionType.EXECUTE, execution_response=None)
        mock_simulation.get_simulation_response.return_value = mock_response

        # Register the simulation
        ActionsHub._workflow_id_to_simulation_map["test_wf"] = mock_simulation

        result = ActionsHub._get_simulation_response(
<<<<<<< HEAD
            workflow_id="test_wf", node_id="node_1", action=TestWorkflow, return_type=None
=======
            workflow_id="test_wf", node_id="node_1", action="test_action", return_type=None
>>>>>>> eaec84fe
        )

        assert result.execution_type == ExecutionType.EXECUTE
        assert result.execution_response is None

    def test_get_simulation_response_with_return_type_conversion(self):
        """Test _get_simulation_response with return type conversion."""

        class TestWorkflow:
            pass

        class TestModel(BaseModel):
            value: str

        # Create mock simulation service
        mock_simulation = Mock(spec=WorkflowSimulationService)
        mock_response = SimulationResponse(execution_type=ExecutionType.MOCK, execution_response={"value": "test"})
        mock_simulation.get_simulation_response.return_value = mock_response

        # Register the simulation
        ActionsHub._workflow_id_to_simulation_map["test_wf"] = mock_simulation

        result = ActionsHub._get_simulation_response(
            workflow_id="test_wf",
            node_id="node_1",
<<<<<<< HEAD
            action=TestWorkflow,
=======
            action="test_action",
>>>>>>> eaec84fe
            return_type=TestModel,
        )

        assert result.execution_type == ExecutionType.MOCK
        assert isinstance(result.execution_response, TestModel)
        assert result.execution_response.value == "test"

    def test_get_action_return_type_with_string_action(self):
        """Test _get_action_return_type with string action name."""

        # Register a test activity
        @ActionsHub.register_activity("Test activity with return type")
        def test_activity_return() -> str:
            return "test"

        return_type = ActionsHub._get_action_return_type("test_activity_return")
        assert return_type is str

    def test_get_action_return_type_with_callable_action(self):
        """Test _get_action_return_type with callable action."""

        # Register a test activity
        @ActionsHub.register_activity("Test activity with callable")
        def test_activity_callable() -> int:
            return 42

        return_type = ActionsHub._get_action_return_type(test_activity_callable)
        assert return_type is int

    def test_get_action_return_type_action_not_found(self):
        """Test _get_action_return_type when action is not found."""
        return_type = ActionsHub._get_action_return_type("non_existent_action")
        assert return_type is None

    def test_convert_result_to_model_no_return_type(self):
        """Test _convert_result_to_model with no return type."""
        result = {"key": "value"}
        converted = ActionsHub._convert_result_to_model(result, None)
        assert converted == result

    def test_convert_result_to_model_result_is_none(self):
        """Test _convert_result_to_model when result is None."""

        class TestModel(BaseModel):
            value: str

        converted = ActionsHub._convert_result_to_model(None, TestModel)
        assert converted is None

    def test_convert_result_to_model_with_pydantic_model(self):
        """Test _convert_result_to_model with Pydantic model."""

        class TestModel(BaseModel):
            name: str
            value: int

        result = {"name": "test", "value": 123}
        converted = ActionsHub._convert_result_to_model(result, TestModel)

        assert isinstance(converted, TestModel)
        assert converted.name == "test"
        assert converted.value == 123

    def test_convert_result_to_model_with_non_dict_result(self):
        """Test _convert_result_to_model with non-dict result."""

        class TestModel(BaseModel):
            value: str

        result = "plain_string"
        converted = ActionsHub._convert_result_to_model(result, TestModel)
        # Should convert non-dict result to Pydantic model when return type has single field
        assert isinstance(converted, TestModel)
        assert converted.value == "plain_string"

    def test_convert_result_to_model_validation_error(self):
        """Test _convert_result_to_model when validation fails."""

        class TestModel(BaseModel):
            required_field: str

        result = {"wrong_field": "value"}
        converted = ActionsHub._convert_result_to_model(result, TestModel)
        # Should return original result on validation error
        assert converted == result

    def test_convert_result_to_model_without_model_validate(self):
        """Test _convert_result_to_model with return type that doesn't have model_validate."""
        result = {"key": "value"}
        converted = ActionsHub._convert_result_to_model(result, str)
        # Should return original result unchanged
        assert converted == result

    @pytest.mark.asyncio
    async def test_init_simulation_for_workflow_with_workflow_id(self):
        """Test init_simulation_for_workflow with provided workflow_id."""
        simulation_config = SimulationConfig(
            mock_config=NodeMockConfig(node_strategies=[]),
        )

        # Mock the _initialize_simulation_data method
        with patch.object(
            WorkflowSimulationService,
            "_initialize_simulation_data",
            new_callable=AsyncMock,
        ):
            await ActionsHub.init_simulation_for_workflow(simulation_config, workflow_id="test_workflow_123")

            # Check that simulation was registered
            assert "test_workflow_123" in ActionsHub._workflow_id_to_simulation_map
            simulation = ActionsHub._workflow_id_to_simulation_map["test_workflow_123"]
            assert isinstance(simulation, WorkflowSimulationService)
            assert simulation.simulation_config == simulation_config

    @pytest.mark.asyncio
    async def test_init_simulation_for_workflow_with_explicit_workflow_id(self):
        """Test init_simulation_for_workflow with explicit workflow_id."""
        simulation_config = SimulationConfig(
            mock_config=NodeMockConfig(node_strategies=[]),
        )

        # Mock _initialize_simulation_data
        with patch.object(
            WorkflowSimulationService,
            "_initialize_simulation_data",
            new_callable=AsyncMock,
        ):
            await ActionsHub.init_simulation_for_workflow(simulation_config, workflow_id="explicit_wf")

            # Check that simulation was registered with explicit workflow id
            assert "explicit_wf" in ActionsHub._workflow_id_to_simulation_map
            simulation = ActionsHub._workflow_id_to_simulation_map["explicit_wf"]
            assert isinstance(simulation, WorkflowSimulationService)

    def test_get_simulation_from_workflow_id_exists(self):
        """Test get_simulation_from_workflow_id when simulation exists."""
        mock_simulation = Mock(spec=WorkflowSimulationService)
        ActionsHub._workflow_id_to_simulation_map["test_wf"] = mock_simulation

        result = ActionsHub.get_simulation_from_workflow_id("test_wf")
        assert result == mock_simulation

    def test_get_simulation_from_workflow_id_not_exists(self):
        """Test get_simulation_from_workflow_id when simulation doesn't exist."""
        result = ActionsHub.get_simulation_from_workflow_id("non_existent_wf")
        assert result is None

    def test_get_simulation_from_workflow_id_with_parent_simulation(self):
        """Test get_simulation_from_workflow_id finds parent's simulation for child workflow."""
        mock_simulation = Mock(spec=WorkflowSimulationService)
        ActionsHub._workflow_id_to_simulation_map["parent_wf"] = mock_simulation

        with patch("zamp_public_workflow_sdk.actions_hub.action_hub_core.workflow.info") as mock_info:
            mock_parent = Mock()
            mock_parent.workflow_id = "parent_wf"

            # Create a proper mock info object with parent attribute
            mock_info_obj = Mock()
            mock_info_obj.parent = mock_parent
            mock_info.return_value = mock_info_obj

            result = ActionsHub.get_simulation_from_workflow_id("child_wf")

            assert result == mock_simulation
            # Verify that child workflow now has the simulation cached
            assert ActionsHub._workflow_id_to_simulation_map["child_wf"] == mock_simulation

    def test_get_simulation_from_workflow_id_parent_has_no_simulation(self):
        """Test get_simulation_from_workflow_id when parent exists but has no simulation."""
        with patch("zamp_public_workflow_sdk.actions_hub.action_hub_core.workflow.info") as mock_info:
            mock_parent = Mock()
            mock_parent.workflow_id = "parent_wf"

            # Create a proper mock info object with parent attribute
            mock_info_obj = Mock()
            mock_info_obj.parent = mock_parent
            mock_info.return_value = mock_info_obj

            result = ActionsHub.get_simulation_from_workflow_id("child_wf")

            assert result is None

    def test_get_simulation_from_workflow_id_no_parent(self):
        """Test get_simulation_from_workflow_id when workflow has no parent."""
        with patch("zamp_public_workflow_sdk.actions_hub.action_hub_core.workflow.info") as mock_info:
            # Create a proper mock info object with no parent
            mock_info_obj = Mock()
            mock_info_obj.parent = None
            mock_info.return_value = mock_info_obj

            result = ActionsHub.get_simulation_from_workflow_id("workflow_wf")

            assert result is None

    def test_get_simulation_from_workflow_id_workflow_info_error(self):
        """Test get_simulation_from_workflow_id when workflow.info() raises an error."""
        # Mock workflow.info() to raise an exception
        with patch("zamp_public_workflow_sdk.actions_hub.action_hub_core.workflow.info") as mock_info:
            mock_info.side_effect = Exception("Not in workflow event loop")

            result = ActionsHub.get_simulation_from_workflow_id("workflow_wf")

            assert result is None

    def test_execute_activity_simulation_integration(self):
        """Test that execute_activity integrates with simulation response."""
        # This tests the integration between execute_activity and _get_simulation_response
        # through mocking

        mock_simulation = Mock(spec=WorkflowSimulationService)
        mock_response = SimulationResponse(execution_type=ExecutionType.MOCK, execution_response="mocked_result")
        mock_simulation.get_simulation_response.return_value = mock_response
        ActionsHub._workflow_id_to_simulation_map["test_wf"] = mock_simulation

        # Test that _get_simulation_response returns the mocked result
        result = ActionsHub._get_simulation_response(
            workflow_id="test_wf",
            node_id="test_node",
            action="test_activity",
            return_type=None,
        )

        assert result.execution_type == ExecutionType.MOCK
        assert result.execution_response == "mocked_result"

    def test_child_workflow_simulation_integration(self):
        """Test that child workflow execution integrates with simulation response."""
        mock_simulation = Mock(spec=WorkflowSimulationService)
        mock_response = SimulationResponse(execution_type=ExecutionType.MOCK, execution_response="mocked_workflow")
        mock_simulation.get_simulation_response.return_value = mock_response
        ActionsHub._workflow_id_to_simulation_map["test_wf"] = mock_simulation

        # Test that _get_simulation_response returns the mocked result
        result = ActionsHub._get_simulation_response(
            workflow_id="test_wf",
            node_id="test_node",
            action="TestWorkflow",
            return_type=None,
        )

        assert result.execution_type == ExecutionType.MOCK
        assert result.execution_response == "mocked_workflow"

    def test_start_child_workflow_simulation_integration(self):
        """Test that start_child_workflow integrates with simulation response."""
        mock_simulation = Mock(spec=WorkflowSimulationService)
        mock_response = SimulationResponse(execution_type=ExecutionType.MOCK, execution_response="mocked_start")
        mock_simulation.get_simulation_response.return_value = mock_response
        ActionsHub._workflow_id_to_simulation_map["test_wf"] = mock_simulation

        # Test that _get_simulation_response returns the mocked result
        result = ActionsHub._get_simulation_response(
            workflow_id="test_wf",
            node_id="test_node",
            action="TestWorkflow",
            return_type=None,
        )

        assert result.execution_type == ExecutionType.MOCK
        assert result.execution_response == "mocked_start"

    def test_get_simulation_response_with_action_return_type_inference(self):
        """Test _get_simulation_response infers return type from action."""

        # Register a test activity
        @ActionsHub.register_activity("Test activity for type inference")
        def test_activity_type() -> str:
            return "test"

        # Create mock simulation service
        mock_simulation = Mock(spec=WorkflowSimulationService)
        mock_response = SimulationResponse(execution_type=ExecutionType.MOCK, execution_response={"value": "test"})
        mock_simulation.get_simulation_response.return_value = mock_response

        # Register the simulation
        ActionsHub._workflow_id_to_simulation_map["test_wf"] = mock_simulation

        # Call with action but no return_type - should call _get_action_return_type
        with patch.object(ActionsHub, "_get_action_return_type", return_value=str) as mock_get_return_type:
            ActionsHub._get_simulation_response(
                workflow_id="test_wf",
                node_id="node_1",
                action=test_activity_type,
                return_type=None,
            )

            # Should have called _get_action_return_type
            mock_get_return_type.assert_called_once_with(test_activity_type)<|MERGE_RESOLUTION|>--- conflicted
+++ resolved
@@ -58,11 +58,7 @@
             pass
 
         result = ActionsHub._get_simulation_response(
-<<<<<<< HEAD
-            workflow_id="test_wf", node_id="node_1", action=TestWorkflow, return_type=None
-=======
             workflow_id="test_wf", node_id="node_1", action="test_action", return_type=None
->>>>>>> eaec84fe
         )
 
         assert result.execution_type == ExecutionType.EXECUTE
@@ -83,11 +79,7 @@
         ActionsHub._workflow_id_to_simulation_map["test_wf"] = mock_simulation
 
         result = ActionsHub._get_simulation_response(
-<<<<<<< HEAD
-            workflow_id="test_wf", node_id="node_1", action=TestWorkflow, return_type=None
-=======
             workflow_id="test_wf", node_id="node_1", action="test_action", return_type=None
->>>>>>> eaec84fe
         )
 
         assert result.execution_type == ExecutionType.MOCK
@@ -109,11 +101,7 @@
         ActionsHub._workflow_id_to_simulation_map["test_wf"] = mock_simulation
 
         result = ActionsHub._get_simulation_response(
-<<<<<<< HEAD
-            workflow_id="test_wf", node_id="node_1", action=TestWorkflow, return_type=None
-=======
             workflow_id="test_wf", node_id="node_1", action="test_action", return_type=None
->>>>>>> eaec84fe
         )
 
         assert result.execution_type == ExecutionType.EXECUTE
@@ -139,11 +127,7 @@
         result = ActionsHub._get_simulation_response(
             workflow_id="test_wf",
             node_id="node_1",
-<<<<<<< HEAD
-            action=TestWorkflow,
-=======
             action="test_action",
->>>>>>> eaec84fe
             return_type=TestModel,
         )
 
