--- conflicted
+++ resolved
@@ -10,93 +10,63 @@
 import asyncio
 import threading
 from collections import defaultdict
-<<<<<<< HEAD
 
 from temporalio import activity, workflow
 
-from zamp_public_workflow_sdk.temporal.interceptors.node_id_interceptor import \
-    NODE_ID_HEADER_KEY
-
-from .constants import DEFAULT_MODE
-from .models.mcp_models import MCPConfig
-=======
-from temporalio import workflow, activity
 from zamp_public_workflow_sdk.temporal.interceptors.node_id_interceptor import (
     NODE_ID_HEADER_KEY,
 )
 
+from .constants import DEFAULT_MODE, SKIP_SIMULATION_WORKFLOWS
 from .models.mcp_models import MCPConfig
-from .constants import DEFAULT_MODE, SKIP_SIMULATION_WORKFLOWS
->>>>>>> e5d657e5
 
 with workflow.unsafe.imports_passed_through():
     from datetime import timedelta
-<<<<<<< HEAD
     from functools import wraps
     from pathlib import Path
-    from typing import Any, Callable, Dict, List, Optional, Union
-=======
-
-    from .models.workflow_models import (
-        Workflow,
-        WorkflowCoordinates,
-        PLATFORM_WORKFLOW_LABEL,
-    )
+    from typing import Any, Callable
+
+    import structlog
 
     from zamp_public_workflow_sdk.simulation.models import (
         ExecutionType,
         SimulationConfig,
         SimulationResponse,
     )
-
+    from zamp_public_workflow_sdk.simulation.workflow_simulation_service import (
+        WorkflowSimulationService,
+    )
+    from zamp_public_workflow_sdk.temporal.data_converters.type_utils import get_fqn
+    from zamp_public_workflow_sdk.temporal.interceptors.node_id_interceptor import (
+        TEMPORAL_NODE_ID_KEY,
+    )
+
+    from .constants import ActionType, ExecutionMode
+    from .helper import (
+        find_connection_id_path,
+        inject_connection_id,
+        remove_connection_id,
+    )
+    from .models.activity_models import Activity
     from .models.business_logic_models import BusinessLogic
     from .models.core_models import (
         Action,
         ActionFilter,
-        RetryPolicy,
         CodeExecutorConfig,
         ExecuteCodeParams,
+        RetryPolicy,
     )
-    from .constants import ActionType
-    from .models.activity_models import Activity
-    from .helper import (
-        remove_connection_id,
-        find_connection_id_path,
-        inject_connection_id,
-    )
-    from zamp_public_workflow_sdk.temporal.data_converters.type_utils import get_fqn
->>>>>>> e5d657e5
-
-    import structlog
-
-    from zamp_public_workflow_sdk.temporal.data_converters.type_utils import \
-        get_fqn
-    from zamp_public_workflow_sdk.temporal.interceptors.node_id_interceptor import \
-        TEMPORAL_NODE_ID_KEY
-
-    from .constants import ActionType, ExecutionMode
-    from .helper import (find_connection_id_path, inject_connection_id,
-                         remove_connection_id)
-    from .models.activity_models import Activity
-    from .models.business_logic_models import BusinessLogic
-    from .models.core_models import (Action, ActionFilter, CodeExecutorConfig,
-                                     ExecuteCodeParams, RetryPolicy)
     from .models.credentials_models import ActionConnectionsMapping
     from .models.decorators import external
-<<<<<<< HEAD
-    from .models.workflow_models import (PLATFORM_WORKFLOW_LABEL, Workflow,
-                                         WorkflowCoordinates)
-    from .utils.context_utils import (get_execution_mode_from_context,
-                                      get_variable_from_context)
-=======
-
-    from zamp_public_workflow_sdk.temporal.interceptors.node_id_interceptor import (
-        TEMPORAL_NODE_ID_KEY,
+    from .models.workflow_models import (
+        PLATFORM_WORKFLOW_LABEL,
+        Workflow,
+        WorkflowCoordinates,
     )
-    from zamp_public_workflow_sdk.simulation.workflow_simulation_service import (
-        WorkflowSimulationService,
+    from .utils.context_utils import (
+        get_execution_mode_from_context,
+        get_variable_from_context,
     )
->>>>>>> e5d657e5
     from .utils.datetime_utils import convert_iso_to_timedelta
 
     logger = structlog.get_logger(__name__)
@@ -120,7 +90,7 @@
     _node_id_lock = threading.Lock()
 
     # Simulation
-    _workflow_id_to_simulation_map: Dict[str, WorkflowSimulationService] = {}
+    _workflow_id_to_simulation_map: dict[str, WorkflowSimulationService] = {}
 
     @classmethod
     def register_action_list(cls, action_list: list[ActionConnectionsMapping]):
@@ -223,7 +193,7 @@
         cls,
         workflow_id: str,
         node_id: str,
-        action: Union[str, Callable] = None,
+        action: str | Callable = None,
         return_type: type | None = None,
     ) -> SimulationResponse:
         """Get simulation response for a workflow execution and handle return type conversion."""
@@ -443,7 +413,7 @@
         # Check if execution_mode is set to "API" in context variables
         if execution_mode is None:
             execution_mode = get_execution_mode_from_context()
-            
+
         if execution_mode == ExecutionMode.API:
             # Direct function execution mode - bypass Temporal
             logger.info(
@@ -482,7 +452,7 @@
                 node_id=node_id,
             )
             return simulation_result.execution_response
-        
+
         # Temporal execution mode
         # Convert ISO string to timedelta
         retry_policy.initial_interval = convert_iso_to_timedelta(
@@ -715,7 +685,7 @@
                 node_id=node_id,
             )
             return simulation_result.execution_response
-        
+
         # Temporal execution mode
         node_id_arg = {TEMPORAL_NODE_ID_KEY: node_id}
         args = (node_id_arg,) + args
