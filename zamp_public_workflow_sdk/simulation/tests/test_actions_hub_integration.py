--- conflicted
+++ resolved
@@ -47,10 +47,10 @@
                 ) as mock_mode:
                     mock_mode.return_value = "TEMPORAL"
 
-                    with patch(
-                        "zamp_public_workflow_sdk.actions_hub.action_hub_core.get_variable_from_context"
-                    ) as mock_var:
-                        mock_var.return_value = "test-workflow-id"
+                with patch(
+                    "zamp_public_workflow_sdk.actions_hub.action_hub_core.get_variable_from_context"
+                ) as mock_var:
+                    mock_var.return_value = "test-workflow-id"
 
                     with patch("zamp_public_workflow_sdk.actions_hub.action_hub_core.workflow.info") as mock_info:
                         mock_info.return_value = Mock(workflow_id="test-workflow-id", headers={})
@@ -84,25 +84,6 @@
             ) as mock_execute_activity:
                 mock_execute_activity.return_value = "simulated_result"
 
-<<<<<<< HEAD
-                # Mock workflow.info() to simulate being in a workflow context
-                with patch("zamp_public_workflow_sdk.actions_hub.action_hub_core.workflow.info") as mock_info:
-                    mock_workflow_info = Mock()
-                    mock_workflow_info.workflow_id = workflow_id
-                    mock_workflow_info.headers = {}
-                    mock_info.return_value = mock_workflow_info
-
-                    # Mock context
-                    with patch(
-                        "zamp_public_workflow_sdk.actions_hub.action_hub_core.get_execution_mode_from_context"
-                    ) as mock_mode:
-                        mock_mode.return_value = "TEMPORAL"
-
-                        result = await ActionsHub.execute_child_workflow(MockWorkflow, "arg1", "arg2")
-
-                        assert result == "simulated_result"
-                        mock_simulation.get_simulation_response.assert_called_once()
-=======
                 # Mock workflow.info() to avoid workflow event loop error
                 with patch("zamp_public_workflow_sdk.actions_hub.action_hub_core.workflow.info") as mock_info:
                     mock_info.return_value = Mock(workflow_id=workflow_id, headers={})
@@ -111,7 +92,6 @@
 
                     assert result == "simulated_result"
                     mock_simulation.get_simulation_response.assert_called_once()
->>>>>>> eaec84fe
 
     @pytest.mark.asyncio
     async def test_execute_child_workflow_with_simulation_execute(self):
@@ -148,10 +128,10 @@
                 ) as mock_mode:
                     mock_mode.return_value = "TEMPORAL"
 
-                    with patch(
-                        "zamp_public_workflow_sdk.actions_hub.action_hub_core.get_variable_from_context"
-                    ) as mock_var:
-                        mock_var.return_value = workflow_id
+                with patch(
+                    "zamp_public_workflow_sdk.actions_hub.action_hub_core.get_variable_from_context"
+                ) as mock_var:
+                    mock_var.return_value = workflow_id
 
                     with patch("zamp_public_workflow_sdk.actions_hub.action_hub_core.workflow.info") as mock_info:
                         mock_info.return_value = Mock(workflow_id=workflow_id, headers={})
@@ -195,17 +175,14 @@
                 ) as mock_mode:
                     mock_mode.return_value = "TEMPORAL"
 
-                    with patch(
-                        "zamp_public_workflow_sdk.actions_hub.action_hub_core.get_variable_from_context"
-                    ) as mock_var:
-                        mock_var.return_value = "test-workflow-id"
-
-<<<<<<< HEAD
-=======
+                with patch(
+                    "zamp_public_workflow_sdk.actions_hub.action_hub_core.get_variable_from_context"
+                ) as mock_var:
+                    mock_var.return_value = "test-workflow-id"
+
                     with patch("zamp_public_workflow_sdk.actions_hub.action_hub_core.workflow.info") as mock_info:
                         mock_info.return_value = Mock(workflow_id="test-workflow-id", headers={})
 
->>>>>>> eaec84fe
                         result = await ActionsHub.execute_child_workflow(
                             MockWorkflow, "arg1", "arg2", result_type=ResultModel
                         )
@@ -225,30 +202,10 @@
         with patch("zamp_public_workflow_sdk.actions_hub.action_hub_core.workflow.start_child_workflow") as mock_start:
             mock_start.return_value = "workflow_result"
 
-            # Mock workflow.info() to simulate being in a workflow context
-            with patch("zamp_public_workflow_sdk.actions_hub.action_hub_core.workflow.info") as mock_info:
-                mock_workflow_info = Mock()
-                mock_workflow_info.workflow_id = "parent-workflow-id"
-                mock_workflow_info.headers = {}
-                mock_info.return_value = mock_workflow_info
-
-<<<<<<< HEAD
-                # Mock context
-                with patch(
-                    "zamp_public_workflow_sdk.actions_hub.action_hub_core.get_execution_mode_from_context"
-                ) as mock_mode:
-                    mock_mode.return_value = "TEMPORAL"
-
-                    with patch(
-                        "zamp_public_workflow_sdk.actions_hub.action_hub_core.get_variable_from_context"
-                    ) as mock_var:
-                        mock_var.return_value = "test-workflow-id"
-
-                        result = await ActionsHub.start_child_workflow(MockWorkflow, "arg1", "arg2")
-
-                        assert result == "workflow_result"
-                        mock_start.assert_called_once()
-=======
+            # Mock context
+            with patch("zamp_public_workflow_sdk.actions_hub.action_hub_core.get_variable_from_context") as mock_var:
+                mock_var.return_value = "test-workflow-id"
+
                 with patch("zamp_public_workflow_sdk.actions_hub.action_hub_core.workflow.info") as mock_info:
                     mock_info.return_value = Mock(workflow_id="test-workflow-id", headers={})
 
@@ -256,7 +213,6 @@
 
                     assert result == "workflow_result"
                     mock_start.assert_called_once()
->>>>>>> eaec84fe
 
     @pytest.mark.asyncio
     async def test_start_child_workflow_with_simulation_mock(self):
@@ -286,30 +242,10 @@
                 with patch("zamp_public_workflow_sdk.actions_hub.action_hub_core.workflow.info") as mock_info:
                     mock_info.return_value = Mock(workflow_id=workflow_id, headers={})
 
-<<<<<<< HEAD
-                # Mock workflow.info() to simulate being in a workflow context
-                with patch("zamp_public_workflow_sdk.actions_hub.action_hub_core.workflow.info") as mock_info:
-                    mock_workflow_info = Mock()
-                    mock_workflow_info.workflow_id = workflow_id
-                    mock_workflow_info.headers = {}
-                    mock_info.return_value = mock_workflow_info
-
-                    # Mock context
-                    with patch(
-                        "zamp_public_workflow_sdk.actions_hub.action_hub_core.get_execution_mode_from_context"
-                    ) as mock_mode:
-                        mock_mode.return_value = "TEMPORAL"
-
-                        result = await ActionsHub.start_child_workflow(MockWorkflow, "arg1", "arg2")
-
-                        assert result == "simulated_result"
-                        mock_simulation.get_simulation_response.assert_called_once()
-=======
                     result = await ActionsHub.start_child_workflow(MockWorkflow, "arg1", "arg2")
 
                     assert result == "simulated_result"
                     mock_simulation.get_simulation_response.assert_called_once()
->>>>>>> eaec84fe
 
     @pytest.mark.asyncio
     async def test_execute_child_workflow_api_mode(self):
