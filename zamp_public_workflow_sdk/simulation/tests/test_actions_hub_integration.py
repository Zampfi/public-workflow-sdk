"""
Integration tests for ActionsHub simulation functionality.
"""

from unittest.mock import AsyncMock, Mock, patch

import pytest

from zamp_public_workflow_sdk.actions_hub import ActionsHub
from zamp_public_workflow_sdk.simulation.models import (
    ExecutionType,
    SimulationResponse,
)


class TestActionsHubSimulationIntegration:
    """Integration tests for ActionsHub simulation functionality."""

    def setup_method(self):
        """Setup for each test method."""
        # Clear simulation maps before each test
        ActionsHub._workflow_id_to_simulation_map.clear()

    @pytest.mark.asyncio
    async def test_execute_child_workflow_with_simulation_skip(self):
        """Test execute_child_workflow skips simulation for specific workflows."""

        class MockWorkflow:
            __name__ = "FetchSimulationDataWorkflow"

        # Mock the workflow execution
        with patch(
            "zamp_public_workflow_sdk.actions_hub.action_hub_core.workflow.execute_child_workflow"
        ) as mock_execute:
            mock_execute.return_value = "workflow_result"

            # Mock workflow.info() to simulate being in a workflow context
            with patch(
                "zamp_public_workflow_sdk.actions_hub.action_hub_core.workflow.info"
            ) as mock_info:
                mock_workflow_info = Mock()
                mock_workflow_info.workflow_id = "parent-workflow-id"
                mock_workflow_info.headers = {}
                mock_info.return_value = mock_workflow_info

                # Mock context
                with patch(
                    "zamp_public_workflow_sdk.actions_hub.action_hub_core.get_execution_mode_from_context"
                ) as mock_mode:
                    mock_mode.return_value = "TEMPORAL"

<<<<<<< HEAD
                    with patch(
                        "zamp_public_workflow_sdk.actions_hub.action_hub_core.get_variable_from_context"
                    ) as mock_var:
                        mock_var.return_value = "test-workflow-id"

                        result = await ActionsHub.execute_child_workflow(
                            MockWorkflow, "arg1", "arg2"
                        )
=======
                    result = await ActionsHub.execute_child_workflow(MockWorkflow, "arg1", "arg2")
>>>>>>> 07511077

                    assert result == "workflow_result"
                    mock_execute.assert_called_once()

    @pytest.mark.asyncio
    async def test_execute_child_workflow_with_simulation_mock(self):
        """Test execute_child_workflow returns mock response when simulation is active."""

        class MockWorkflow:
            __name__ = "RegularWorkflow"

        workflow_id = "parent-workflow-id"

        mock_simulation = Mock()
        mock_simulation.get_simulation_response.return_value = SimulationResponse(
            execution_type=ExecutionType.MOCK, execution_response="simulated_result"
        )
        ActionsHub._workflow_id_to_simulation_map[workflow_id] = mock_simulation

<<<<<<< HEAD
        with patch(
            "zamp_public_workflow_sdk.actions_hub.action_hub_core.workflow.info"
        ) as mock_info:
            mock_workflow_info = Mock()
            mock_workflow_info.workflow_id = "parent-workflow-id"
            mock_workflow_info.headers = {}
            mock_info.return_value = mock_workflow_info

            # Mock context and workflow
=======
        # Mock context and workflow
        with patch("zamp_public_workflow_sdk.actions_hub.action_hub_core.get_variable_from_context") as mock_var:
            mock_var.return_value = workflow_id

>>>>>>> 07511077
            with patch(
                "zamp_public_workflow_sdk.actions_hub.action_hub_core.get_execution_mode_from_context"
            ) as mock_mode:
                mock_mode.return_value = "TEMPORAL"

<<<<<<< HEAD
                with patch(
                    "zamp_public_workflow_sdk.actions_hub.action_hub_core.get_variable_from_context"
                ) as mock_var:
                    mock_var.return_value = workflow_id

                    with patch(
                        "zamp_public_workflow_sdk.actions_hub.action_hub_core.workflow.execute_child_workflow"
                    ) as mock_execute:
                        mock_execute.return_value = "simulated_result"
=======
                result = await ActionsHub.execute_child_workflow(MockWorkflow, "arg1", "arg2")
>>>>>>> 07511077

                        result = await ActionsHub.execute_child_workflow(
                            MockWorkflow, "arg1", "arg2"
                        )

                        assert result == "simulated_result"
                        mock_simulation.get_simulation_response.assert_called_once()

    @pytest.mark.asyncio
    async def test_execute_child_workflow_with_simulation_execute(self):
        """Test execute_child_workflow executes normally when simulation returns EXECUTE."""

        class MockWorkflow:
            __name__ = "RegularWorkflow"

        # Setup simulation
        workflow_id = "default"

        mock_simulation = Mock()
        mock_simulation.get_simulation_response.return_value = SimulationResponse(
            execution_type=ExecutionType.EXECUTE, execution_response=None
        )
        ActionsHub._workflow_id_to_simulation_map[workflow_id] = mock_simulation

        # Mock the workflow execution
        with patch(
            "zamp_public_workflow_sdk.actions_hub.action_hub_core.workflow.execute_child_workflow"
        ) as mock_execute:
            mock_execute.return_value = "workflow_result"

            # Mock workflow.info() to simulate being in a workflow context
            with patch(
                "zamp_public_workflow_sdk.actions_hub.action_hub_core.workflow.info"
            ) as mock_info:
                mock_workflow_info = Mock()
                mock_workflow_info.workflow_id = "parent-workflow-id"
                mock_workflow_info.headers = {}
                mock_info.return_value = mock_workflow_info

                # Mock context
                with patch(
                    "zamp_public_workflow_sdk.actions_hub.action_hub_core.get_execution_mode_from_context"
                ) as mock_mode:
                    mock_mode.return_value = "TEMPORAL"

<<<<<<< HEAD
                    with patch(
                        "zamp_public_workflow_sdk.actions_hub.action_hub_core.get_variable_from_context"
                    ) as mock_var:
                        mock_var.return_value = workflow_id
=======
                    result = await ActionsHub.execute_child_workflow(MockWorkflow, "arg1", "arg2")
>>>>>>> 07511077

                        result = await ActionsHub.execute_child_workflow(
                            MockWorkflow, "arg1", "arg2"
                        )

                        assert result == "workflow_result"
                        mock_execute.assert_called_once()

    @pytest.mark.asyncio
    async def test_execute_child_workflow_with_result_type_conversion(self):
        """Test execute_child_workflow with result type conversion."""

        class MockWorkflow:
            __name__ = "RegularWorkflow"

        class ResultModel:
            def __init__(self, value):
                self.value = value

            @classmethod
            def __fields__(cls):
                return {"value": None}

        # Mock the workflow execution
        with patch(
            "zamp_public_workflow_sdk.actions_hub.action_hub_core.workflow.execute_child_workflow"
        ) as mock_execute:
            mock_execute.return_value = {"value": "test"}

            # Mock workflow.info() to simulate being in a workflow context
            with patch(
                "zamp_public_workflow_sdk.actions_hub.action_hub_core.workflow.info"
            ) as mock_info:
                mock_workflow_info = Mock()
                mock_workflow_info.workflow_id = "parent-workflow-id"
                mock_workflow_info.headers = {}
                mock_info.return_value = mock_workflow_info

                # Mock context
                with patch(
                    "zamp_public_workflow_sdk.actions_hub.action_hub_core.get_execution_mode_from_context"
                ) as mock_mode:
                    mock_mode.return_value = "TEMPORAL"

                    with patch(
                        "zamp_public_workflow_sdk.actions_hub.action_hub_core.get_variable_from_context"
                    ) as mock_var:
                        mock_var.return_value = "test-workflow-id"

                        result = await ActionsHub.execute_child_workflow(
                            MockWorkflow, "arg1", "arg2", result_type=ResultModel
                        )

                        # The current implementation returns the raw result, not converted to ResultModel
                        assert isinstance(result, dict)
                        assert result["value"] == "test"

    @pytest.mark.asyncio
    async def test_start_child_workflow_with_simulation_skip(self):
        """Test start_child_workflow skips simulation for specific workflows."""

        class MockWorkflow:
            __name__ = "FetchSimulationDataWorkflow"

        # Mock the workflow execution
        with patch("zamp_public_workflow_sdk.actions_hub.action_hub_core.workflow.start_child_workflow") as mock_start:
            mock_start.return_value = "workflow_result"

<<<<<<< HEAD
            # Mock workflow.info() to simulate being in a workflow context
            with patch(
                "zamp_public_workflow_sdk.actions_hub.action_hub_core.workflow.info"
            ) as mock_info:
                mock_workflow_info = Mock()
                mock_workflow_info.workflow_id = "parent-workflow-id"
                mock_workflow_info.headers = {}
                mock_info.return_value = mock_workflow_info

                # Mock context
                with patch(
                    "zamp_public_workflow_sdk.actions_hub.action_hub_core.get_variable_from_context"
                ) as mock_var:
                    mock_var.return_value = "test-workflow-id"

                    result = await ActionsHub.start_child_workflow(
                        MockWorkflow, "arg1", "arg2"
                    )
=======
            # Mock context
            with patch("zamp_public_workflow_sdk.actions_hub.action_hub_core.get_variable_from_context") as mock_var:
                mock_var.return_value = "test-workflow-id"

                result = await ActionsHub.start_child_workflow(MockWorkflow, "arg1", "arg2")
>>>>>>> 07511077

                    assert result == "workflow_result"
                    mock_start.assert_called_once()

    @pytest.mark.asyncio
    async def test_start_child_workflow_with_simulation_mock(self):
        """Test start_child_workflow returns mock response when simulation is active."""

        class MockWorkflow:
            __name__ = "RegularWorkflow"

        workflow_id = "parent-workflow-id"

        mock_simulation = Mock()
        mock_simulation.get_simulation_response.return_value = SimulationResponse(
            execution_type=ExecutionType.MOCK, execution_response="simulated_result"
        )
        ActionsHub._workflow_id_to_simulation_map[workflow_id] = mock_simulation

<<<<<<< HEAD
        # Mock workflow.info() to simulate being in a workflow context
        with patch(
            "zamp_public_workflow_sdk.actions_hub.action_hub_core.workflow.info"
        ) as mock_info:
            mock_workflow_info = Mock()
            mock_workflow_info.workflow_id = "parent-workflow-id"
            mock_workflow_info.headers = {}
            mock_info.return_value = mock_workflow_info

            # Mock context and workflow
=======
        # Mock context and workflow
        with patch("zamp_public_workflow_sdk.actions_hub.action_hub_core.get_variable_from_context") as mock_var:
            mock_var.return_value = workflow_id

>>>>>>> 07511077
            with patch(
                "zamp_public_workflow_sdk.actions_hub.action_hub_core.get_execution_mode_from_context"
            ) as mock_mode:
                mock_mode.return_value = "TEMPORAL"

<<<<<<< HEAD
                with patch(
                    "zamp_public_workflow_sdk.actions_hub.action_hub_core.get_variable_from_context"
                ) as mock_var:
                    mock_var.return_value = workflow_id

                    with patch(
                        "zamp_public_workflow_sdk.actions_hub.action_hub_core.workflow.start_child_workflow"
                    ) as mock_start:
                        mock_start.return_value = "simulated_result"

                        result = await ActionsHub.start_child_workflow(
                            MockWorkflow, "arg1", "arg2"
                        )
=======
                result = await ActionsHub.start_child_workflow(MockWorkflow, "arg1", "arg2")
>>>>>>> 07511077

                        assert result == "simulated_result"
                        mock_simulation.get_simulation_response.assert_called_once()

    @pytest.mark.asyncio
    async def test_execute_child_workflow_api_mode(self):
        """Test execute_child_workflow in API mode."""

        class MockWorkflow:
            __name__ = "RegularWorkflow"

        # Mock workflow function
        mock_func = AsyncMock(return_value="api_result")

        # Mock context
        with patch("zamp_public_workflow_sdk.actions_hub.action_hub_core.get_execution_mode_from_context") as mock_mode:
            mock_mode.return_value = "API"

            with patch("zamp_public_workflow_sdk.actions_hub.action_hub_core.get_variable_from_context") as mock_var:
                mock_var.return_value = "test-workflow-id"

                result = await ActionsHub.execute_child_workflow(mock_func, "arg1", "arg2")

                assert result == "api_result"
                mock_func.assert_called_once_with("arg1", "arg2")

    @pytest.mark.asyncio
    async def test_execute_child_workflow_with_string_workflow_name(self):
        """Test execute_child_workflow with string workflow name."""
        # Mock workflow registry
        mock_workflow_obj = Mock()
        mock_workflow_obj.func = AsyncMock(return_value="workflow_result")
        mock_workflow_obj.class_type = Mock()
        mock_workflow_obj.class_type.return_value = Mock()

        ActionsHub._workflows["TestWorkflow"] = mock_workflow_obj

        # Mock context
        with patch("zamp_public_workflow_sdk.actions_hub.action_hub_core.get_execution_mode_from_context") as mock_mode:
            mock_mode.return_value = "API"

            with patch("zamp_public_workflow_sdk.actions_hub.action_hub_core.get_variable_from_context") as mock_var:
                mock_var.return_value = "test-workflow-id"

                result = await ActionsHub.execute_child_workflow("TestWorkflow", "arg1", "arg2")

                assert result == "workflow_result"
                mock_workflow_obj.func.assert_called_once()

    @pytest.mark.asyncio
    async def test_execute_child_workflow_workflow_not_found(self):
        """Test execute_child_workflow when workflow is not found."""
        # Mock context
        with patch("zamp_public_workflow_sdk.actions_hub.action_hub_core.get_execution_mode_from_context") as mock_mode:
            mock_mode.return_value = "API"

            with patch("zamp_public_workflow_sdk.actions_hub.action_hub_core.get_variable_from_context") as mock_var:
                mock_var.return_value = "test-workflow-id"

                with pytest.raises(ValueError, match="Workflow 'NonExistentWorkflow' not found"):
                    await ActionsHub.execute_child_workflow("NonExistentWorkflow", "arg1", "arg2")

    @pytest.mark.asyncio
    async def test_execute_child_workflow_workflow_function_not_available(self):
        """Test execute_child_workflow when workflow function is not available."""
        # Mock workflow registry
        mock_workflow_obj = Mock()
        mock_workflow_obj.func = None

        ActionsHub._workflows["TestWorkflow"] = mock_workflow_obj

        # Mock context
        with patch("zamp_public_workflow_sdk.actions_hub.action_hub_core.get_execution_mode_from_context") as mock_mode:
            mock_mode.return_value = "API"

            with patch("zamp_public_workflow_sdk.actions_hub.action_hub_core.get_variable_from_context") as mock_var:
                mock_var.return_value = "test-workflow-id"

                with pytest.raises(ValueError, match="Workflow function not available for TestWorkflow"):
                    await ActionsHub.execute_child_workflow("TestWorkflow", "arg1", "arg2")

    def test_skip_simulation_workflows_constant(self):
        """Test that SKIP_SIMULATION_WORKFLOWS constant is properly defined."""
        from zamp_public_workflow_sdk.actions_hub.constants import (
            SKIP_SIMULATION_WORKFLOWS,
        )

        expected_workflows = [
            "SimulationWorkflow",
            "FetchTemporalWorkflowHistoryWorkflow",
        ]

        assert SKIP_SIMULATION_WORKFLOWS == expected_workflows
        assert len(SKIP_SIMULATION_WORKFLOWS) == 2

    def test_simulation_map_management(self):
        """Test simulation map management."""
        # Test adding simulation
        workflow_id = "default"
        mock_simulation = Mock()

        ActionsHub._workflow_id_to_simulation_map[workflow_id] = mock_simulation

        assert workflow_id in ActionsHub._workflow_id_to_simulation_map
        assert ActionsHub._workflow_id_to_simulation_map[workflow_id] == mock_simulation

        # Test removing simulation
        del ActionsHub._workflow_id_to_simulation_map[workflow_id]

        assert workflow_id not in ActionsHub._workflow_id_to_simulation_map<|MERGE_RESOLUTION|>--- conflicted
+++ resolved
@@ -35,9 +35,7 @@
             mock_execute.return_value = "workflow_result"
 
             # Mock workflow.info() to simulate being in a workflow context
-            with patch(
-                "zamp_public_workflow_sdk.actions_hub.action_hub_core.workflow.info"
-            ) as mock_info:
+            with patch("zamp_public_workflow_sdk.actions_hub.action_hub_core.workflow.info") as mock_info:
                 mock_workflow_info = Mock()
                 mock_workflow_info.workflow_id = "parent-workflow-id"
                 mock_workflow_info.headers = {}
@@ -49,18 +47,12 @@
                 ) as mock_mode:
                     mock_mode.return_value = "TEMPORAL"
 
-<<<<<<< HEAD
                     with patch(
                         "zamp_public_workflow_sdk.actions_hub.action_hub_core.get_variable_from_context"
                     ) as mock_var:
                         mock_var.return_value = "test-workflow-id"
 
-                        result = await ActionsHub.execute_child_workflow(
-                            MockWorkflow, "arg1", "arg2"
-                        )
-=======
                     result = await ActionsHub.execute_child_workflow(MockWorkflow, "arg1", "arg2")
->>>>>>> 07511077
 
                     assert result == "workflow_result"
                     mock_execute.assert_called_once()
@@ -80,44 +72,29 @@
         )
         ActionsHub._workflow_id_to_simulation_map[workflow_id] = mock_simulation
 
-<<<<<<< HEAD
-        with patch(
-            "zamp_public_workflow_sdk.actions_hub.action_hub_core.workflow.info"
-        ) as mock_info:
-            mock_workflow_info = Mock()
-            mock_workflow_info.workflow_id = "parent-workflow-id"
-            mock_workflow_info.headers = {}
-            mock_info.return_value = mock_workflow_info
-
-            # Mock context and workflow
-=======
         # Mock context and workflow
         with patch("zamp_public_workflow_sdk.actions_hub.action_hub_core.get_variable_from_context") as mock_var:
             mock_var.return_value = workflow_id
 
->>>>>>> 07511077
             with patch(
-                "zamp_public_workflow_sdk.actions_hub.action_hub_core.get_execution_mode_from_context"
-            ) as mock_mode:
-                mock_mode.return_value = "TEMPORAL"
-
-<<<<<<< HEAD
-                with patch(
-                    "zamp_public_workflow_sdk.actions_hub.action_hub_core.get_variable_from_context"
-                ) as mock_var:
-                    mock_var.return_value = workflow_id
-
-                    with patch(
-                        "zamp_public_workflow_sdk.actions_hub.action_hub_core.workflow.execute_child_workflow"
-                    ) as mock_execute:
-                        mock_execute.return_value = "simulated_result"
-=======
-                result = await ActionsHub.execute_child_workflow(MockWorkflow, "arg1", "arg2")
->>>>>>> 07511077
-
-                        result = await ActionsHub.execute_child_workflow(
-                            MockWorkflow, "arg1", "arg2"
-                        )
+                "zamp_public_workflow_sdk.actions_hub.action_hub_core.workflow.execute_child_workflow"
+            ) as mock_execute:
+                mock_execute.return_value = "simulated_result"
+
+                # Mock workflow.info() to simulate being in a workflow context
+                with patch("zamp_public_workflow_sdk.actions_hub.action_hub_core.workflow.info") as mock_info:
+                    mock_workflow_info = Mock()
+                    mock_workflow_info.workflow_id = workflow_id
+                    mock_workflow_info.headers = {}
+                    mock_info.return_value = mock_workflow_info
+
+                    # Mock context
+                    with patch(
+                        "zamp_public_workflow_sdk.actions_hub.action_hub_core.get_execution_mode_from_context"
+                    ) as mock_mode:
+                        mock_mode.return_value = "TEMPORAL"
+
+                        result = await ActionsHub.execute_child_workflow(MockWorkflow, "arg1", "arg2")
 
                         assert result == "simulated_result"
                         mock_simulation.get_simulation_response.assert_called_once()
@@ -145,9 +122,7 @@
             mock_execute.return_value = "workflow_result"
 
             # Mock workflow.info() to simulate being in a workflow context
-            with patch(
-                "zamp_public_workflow_sdk.actions_hub.action_hub_core.workflow.info"
-            ) as mock_info:
+            with patch("zamp_public_workflow_sdk.actions_hub.action_hub_core.workflow.info") as mock_info:
                 mock_workflow_info = Mock()
                 mock_workflow_info.workflow_id = "parent-workflow-id"
                 mock_workflow_info.headers = {}
@@ -159,21 +134,15 @@
                 ) as mock_mode:
                     mock_mode.return_value = "TEMPORAL"
 
-<<<<<<< HEAD
                     with patch(
                         "zamp_public_workflow_sdk.actions_hub.action_hub_core.get_variable_from_context"
                     ) as mock_var:
                         mock_var.return_value = workflow_id
-=======
+
                     result = await ActionsHub.execute_child_workflow(MockWorkflow, "arg1", "arg2")
->>>>>>> 07511077
-
-                        result = await ActionsHub.execute_child_workflow(
-                            MockWorkflow, "arg1", "arg2"
-                        )
-
-                        assert result == "workflow_result"
-                        mock_execute.assert_called_once()
+
+                    assert result == "workflow_result"
+                    mock_execute.assert_called_once()
 
     @pytest.mark.asyncio
     async def test_execute_child_workflow_with_result_type_conversion(self):
@@ -197,9 +166,7 @@
             mock_execute.return_value = {"value": "test"}
 
             # Mock workflow.info() to simulate being in a workflow context
-            with patch(
-                "zamp_public_workflow_sdk.actions_hub.action_hub_core.workflow.info"
-            ) as mock_info:
+            with patch("zamp_public_workflow_sdk.actions_hub.action_hub_core.workflow.info") as mock_info:
                 mock_workflow_info = Mock()
                 mock_workflow_info.workflow_id = "parent-workflow-id"
                 mock_workflow_info.headers = {}
@@ -235,11 +202,8 @@
         with patch("zamp_public_workflow_sdk.actions_hub.action_hub_core.workflow.start_child_workflow") as mock_start:
             mock_start.return_value = "workflow_result"
 
-<<<<<<< HEAD
             # Mock workflow.info() to simulate being in a workflow context
-            with patch(
-                "zamp_public_workflow_sdk.actions_hub.action_hub_core.workflow.info"
-            ) as mock_info:
+            with patch("zamp_public_workflow_sdk.actions_hub.action_hub_core.workflow.info") as mock_info:
                 mock_workflow_info = Mock()
                 mock_workflow_info.workflow_id = "parent-workflow-id"
                 mock_workflow_info.headers = {}
@@ -247,23 +211,19 @@
 
                 # Mock context
                 with patch(
-                    "zamp_public_workflow_sdk.actions_hub.action_hub_core.get_variable_from_context"
-                ) as mock_var:
-                    mock_var.return_value = "test-workflow-id"
-
-                    result = await ActionsHub.start_child_workflow(
-                        MockWorkflow, "arg1", "arg2"
-                    )
-=======
-            # Mock context
-            with patch("zamp_public_workflow_sdk.actions_hub.action_hub_core.get_variable_from_context") as mock_var:
-                mock_var.return_value = "test-workflow-id"
-
-                result = await ActionsHub.start_child_workflow(MockWorkflow, "arg1", "arg2")
->>>>>>> 07511077
-
-                    assert result == "workflow_result"
-                    mock_start.assert_called_once()
+                    "zamp_public_workflow_sdk.actions_hub.action_hub_core.get_execution_mode_from_context"
+                ) as mock_mode:
+                    mock_mode.return_value = "TEMPORAL"
+
+                    with patch(
+                        "zamp_public_workflow_sdk.actions_hub.action_hub_core.get_variable_from_context"
+                    ) as mock_var:
+                        mock_var.return_value = "test-workflow-id"
+
+                        result = await ActionsHub.start_child_workflow(MockWorkflow, "arg1", "arg2")
+
+                        assert result == "workflow_result"
+                        mock_start.assert_called_once()
 
     @pytest.mark.asyncio
     async def test_start_child_workflow_with_simulation_mock(self):
@@ -280,45 +240,29 @@
         )
         ActionsHub._workflow_id_to_simulation_map[workflow_id] = mock_simulation
 
-<<<<<<< HEAD
-        # Mock workflow.info() to simulate being in a workflow context
-        with patch(
-            "zamp_public_workflow_sdk.actions_hub.action_hub_core.workflow.info"
-        ) as mock_info:
-            mock_workflow_info = Mock()
-            mock_workflow_info.workflow_id = "parent-workflow-id"
-            mock_workflow_info.headers = {}
-            mock_info.return_value = mock_workflow_info
-
-            # Mock context and workflow
-=======
         # Mock context and workflow
         with patch("zamp_public_workflow_sdk.actions_hub.action_hub_core.get_variable_from_context") as mock_var:
             mock_var.return_value = workflow_id
 
->>>>>>> 07511077
             with patch(
-                "zamp_public_workflow_sdk.actions_hub.action_hub_core.get_execution_mode_from_context"
-            ) as mock_mode:
-                mock_mode.return_value = "TEMPORAL"
-
-<<<<<<< HEAD
-                with patch(
-                    "zamp_public_workflow_sdk.actions_hub.action_hub_core.get_variable_from_context"
-                ) as mock_var:
-                    mock_var.return_value = workflow_id
-
-                    with patch(
-                        "zamp_public_workflow_sdk.actions_hub.action_hub_core.workflow.start_child_workflow"
-                    ) as mock_start:
-                        mock_start.return_value = "simulated_result"
-
-                        result = await ActionsHub.start_child_workflow(
-                            MockWorkflow, "arg1", "arg2"
-                        )
-=======
-                result = await ActionsHub.start_child_workflow(MockWorkflow, "arg1", "arg2")
->>>>>>> 07511077
+                "zamp_public_workflow_sdk.actions_hub.action_hub_core.workflow.start_child_workflow"
+            ) as mock_start:
+                mock_start.return_value = "simulated_result"
+
+                # Mock workflow.info() to simulate being in a workflow context
+                with patch("zamp_public_workflow_sdk.actions_hub.action_hub_core.workflow.info") as mock_info:
+                    mock_workflow_info = Mock()
+                    mock_workflow_info.workflow_id = workflow_id
+                    mock_workflow_info.headers = {}
+                    mock_info.return_value = mock_workflow_info
+
+                    # Mock context
+                    with patch(
+                        "zamp_public_workflow_sdk.actions_hub.action_hub_core.get_execution_mode_from_context"
+                    ) as mock_mode:
+                        mock_mode.return_value = "TEMPORAL"
+
+                        result = await ActionsHub.start_child_workflow(MockWorkflow, "arg1", "arg2")
 
                         assert result == "simulated_result"
                         mock_simulation.get_simulation_response.assert_called_once()
