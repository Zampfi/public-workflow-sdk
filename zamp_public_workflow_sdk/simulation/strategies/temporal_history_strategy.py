"""
Temporal History simulation strategy implementation.
"""

<<<<<<< HEAD
from typing import Any
=======
from typing import Any, Dict, List, Optional
>>>>>>> c64654d1

import structlog


from zamp_public_workflow_sdk.simulation.models.simulation_response import (
    SimulationStrategyOutput,
)
from zamp_public_workflow_sdk.simulation.strategies.base_strategy import BaseStrategy
from zamp_public_workflow_sdk.temporal.workflow_history.models import (
    WorkflowHistory,
)
from zamp_public_workflow_sdk.temporal.workflow_history.models.fetch_temporal_workflow_history import (
    FetchTemporalWorkflowHistoryInput,
    FetchTemporalWorkflowHistoryOutput,
)
<<<<<<< HEAD

logger = structlog.get_logger(__name__)

# Constants
=======
logger = structlog.get_logger(__name__)

>>>>>>> c64654d1
MAIN_WORKFLOW_IDENTIFIER = "main_workflow"  # Identifier for top-level workflow nodes


class TemporalHistoryStrategyHandler(BaseStrategy):
    """
    Strategy that uses Temporal workflow history to mock node outputs.

    This strategy supports partial mocking of workflows:
    - Main workflow nodes: Mocked using reference workflow history
    - Child workflow nodes: Can be partially mocked by specifying individual
      activities/child workflows within the child workflow using nodeId notation
      (e.g., "ChildWorkflow#1.activity#1")

    The strategy automatically handles hierarchical workflows by:
    1. Grouping nodes by their parent workflow
    2. Fetching child workflow histories when needed
    3. Extracting outputs from the appropriate workflow history level
    """

    def __init__(self, reference_workflow_id: str, reference_workflow_run_id: str):
        """
        Initialize with reference workflow details.

        Args:
            reference_workflow_id: Reference workflow ID to fetch history from
            reference_workflow_run_id: Reference run ID to fetch history from
        """
        self.reference_workflow_id = reference_workflow_id
        self.reference_workflow_run_id = reference_workflow_run_id

    async def execute(
        self,
        node_ids: list[str],
        temporal_history: WorkflowHistory | None = None,
    ) -> SimulationStrategyOutput:
        """
        Execute Temporal History strategy to extract node outputs.

        This method handles both main workflow and child workflow nodes. For child workflow
        nodes, it automatically fetches the child workflow history and extracts outputs.

        Args:
            node_ids: List of node execution IDs (supports hierarchical notation like
                     "ChildWorkflow#1.activity#1")
            temporal_history: Optional workflow history (fetches from Temporal if not provided)

        Returns:
            SimulationStrategyOutput containing node outputs for mocking, or empty output on failure
        """
        try:
            if temporal_history is None:
                temporal_history = await self._fetch_temporal_history(node_ids)

            if temporal_history is not None:
                output = await self._extract_node_output(temporal_history, node_ids)
                simulation_strategy_output = SimulationStrategyOutput(node_outputs=output)
                return simulation_strategy_output

            return SimulationStrategyOutput()

        except Exception as e:
            logger.error(
                "TemporalHistoryStrategyHandler: Error executing strategy",
                node_ids=node_ids,
                error=str(e),
                error_type=type(e).__name__,
            )
            return SimulationStrategyOutput()

    async def _fetch_temporal_history(
<<<<<<< HEAD
        self, node_ids: list[str], workflow_id: str | None = None, run_id: str | None = None
    ) -> WorkflowHistory | None:
=======
        self, node_ids: List[str], workflow_id: Optional[str] = None, run_id: Optional[str] = None
    ) -> Optional[WorkflowHistory]:
>>>>>>> c64654d1
        """
        Fetch temporal workflow history for a workflow (main or child).

        This method fetches the workflow history from Temporal, which includes all events
        for the specified workflow execution. If workflow_id and run_id are not provided,
        it defaults to the reference workflow.

        Args:
            node_ids: List of node execution IDs to filter history for
            workflow_id: Optional workflow ID to fetch (defaults to reference_workflow_id)
            run_id: Optional run ID to fetch (defaults to reference_workflow_run_id)

        Returns:
            WorkflowHistory object if successful, None if fetch fails
        """
        from zamp_public_workflow_sdk.actions_hub import ActionsHub

        try:
            target_workflow_id = workflow_id or self.reference_workflow_id
            target_run_id = run_id or self.reference_workflow_run_id
            workflow_history = await ActionsHub.execute_child_workflow(
                "FetchTemporalWorkflowHistoryWorkflow",
                FetchTemporalWorkflowHistoryInput(
                    workflow_id=target_workflow_id,
                    run_id=target_run_id,
                    node_ids=node_ids,
                ),
                result_type=FetchTemporalWorkflowHistoryOutput,
            )
            return workflow_history

        except Exception as e:
            logger.error(
                "Failed to fetch temporal history",
                error=str(e),
                error_type=type(e).__name__,
                target_workflow_id=target_workflow_id,
                target_run_id=target_run_id,
                reference_workflow_id=self.reference_workflow_id,
                reference_workflow_run_id=self.reference_workflow_run_id,
            )
            return None

    async def _extract_node_output(
        self, temporal_history: WorkflowHistory, node_ids: list[str]
    ) -> dict[str, Any | None]:
        """
        Extract output for specific nodes from temporal history.

        This method handles both main workflow nodes and child workflow nodes.
        For child workflow nodes, it recursively fetches their history and extracts outputs.

        Args:
            temporal_history: The workflow history object (main workflow or parent workflow)
            node_ids: List of node execution IDs to extract output for

        Returns:
            Dictionary mapping node IDs to their outputs (None if not found)
        """
        try:
            logger.info("Extracting node outputs", node_ids=node_ids)

            # Group nodes by their immediate parent workflow
            nodes_by_parent = self._group_nodes_by_parent_workflow(node_ids)
            all_node_outputs = {}
<<<<<<< HEAD
=======
            
            cached_histories = {}
            workflow_nodes_needed = self._collect_nodes_per_workflow(node_ids)
>>>>>>> c64654d1

            for parent_workflow_id, nodes_in_workflow in nodes_by_parent.items():
                if parent_workflow_id == MAIN_WORKFLOW_IDENTIFIER:
                    # Main workflow nodes - extract directly from current history
                    main_workflow_outputs = self._extract_main_workflow_node_outputs(
                        temporal_history, nodes_in_workflow
                    )
                    all_node_outputs.update(main_workflow_outputs)
                else:
                    # Child workflow nodes - need to fetch child workflow history
<<<<<<< HEAD
                    child_workflow_outputs = await self._extract_child_workflow_node_outputs(
                        temporal_history,
                        parent_workflow_id,
                        nodes_in_workflow,
=======
                    child_workflow_outputs = (
                        await self._extract_child_workflow_node_outputs(
                            temporal_history,
                            parent_workflow_id,
                            nodes_in_workflow,
                            cached_histories,
                            workflow_nodes_needed,
                        )
>>>>>>> c64654d1
                    )
                    all_node_outputs.update(child_workflow_outputs)

            return all_node_outputs

        except Exception as e:
            logger.error(
                "Error extracting node outputs",
                error=str(e),
                error_type=type(e).__name__,
                node_ids=node_ids,
            )
            # Return empty dict on error
            return {node_id: None for node_id in node_ids}

    def _extract_main_workflow_node_outputs(
<<<<<<< HEAD
        self, temporal_history: WorkflowHistory, node_ids: list[str]
    ) -> dict[str, Any | None]:
=======
        self, temporal_history: WorkflowHistory, node_ids: List[str]
    ) -> Dict[str, Optional[Any]]:
>>>>>>> c64654d1
        """
        Extract outputs for nodes that belong to the main workflow.

        Args:
            temporal_history: The main workflow history object
            node_ids: List of node IDs in the main workflow

        Returns:
            Dictionary mapping node IDs to their outputs
        """
        node_outputs = {}
        for node_id in node_ids:
            output = temporal_history.get_node_output(node_id)
            node_outputs[node_id] = output
        return node_outputs

    async def _extract_child_workflow_node_outputs(
        self,
        parent_history: WorkflowHistory,
        child_workflow_id: str,
<<<<<<< HEAD
        node_ids: list[str],
    ) -> dict[str, Any | None]:
=======
        node_ids: List[str],
        cached_histories: Dict[str, WorkflowHistory] = None,
        workflow_nodes_needed: Dict[str, List[str]] = None,
    ) -> Dict[str, Optional[Any]]:
>>>>>>> c64654d1
        """
        Extract outputs for nodes that belong to a child workflow.

        This method:
        1. Gets child workflow's workflow_id and run_id from parent's history
<<<<<<< HEAD
        2. Fetches the child workflow's history
=======
        2. Fetches the child workflow's history (or reuses cached)
>>>>>>> c64654d1
        3. Extracts node outputs from child workflow history

        Args:
            parent_history: The parent workflow history object
            child_workflow_id: The child workflow identifier (e.g., "ChildWorkflow#1")
            node_ids: List of node IDs in the child workflow
<<<<<<< HEAD
=======
            cached_histories: Cache of already fetched workflow histories
            workflow_nodes_needed: Pre-collected map of workflow paths to their needed nodes
>>>>>>> c64654d1

        Returns:
            Dictionary mapping node IDs to their outputs (None if not found)
        """
<<<<<<< HEAD
        # Get child workflow's workflow_id and run_id from parent's history
        workflow_id_run_id = parent_history.get_child_workflow_workflow_id_run_id(child_workflow_id)

        if not workflow_id_run_id:
            logger.warning(
                "Child workflow workflow_id and run_id not found in parent history",
                child_workflow_id=child_workflow_id,
                parent_workflow_id=parent_history.workflow_id,
            )
            return {node_id: None for node_id in node_ids}

        workflow_id, run_id = workflow_id_run_id

        # Fetch child workflow history
        child_history = await self._fetch_temporal_history(
            node_ids=node_ids,
            workflow_id=workflow_id,
            run_id=run_id,
        )

        if not child_history:
            logger.warning(
                "Failed to fetch child workflow history",
                child_workflow_id=child_workflow_id,
                workflow_id=workflow_id,
                run_id=run_id,
            )
            return {node_id: None for node_id in node_ids}

        # Extract node data from child workflow history
        child_nodes_data = child_history.get_nodes_data()

        # Map node IDs to their outputs
        node_outputs = {}
        for node_id in node_ids:
            if node_id in child_nodes_data:
                node_outputs[node_id] = child_nodes_data[node_id].output_payload
            else:
                logger.warning(
                    "Node not found in child workflow history",
                    node_id=node_id,
                    child_workflow_id=child_workflow_id,
                )
                node_outputs[node_id] = None

        return node_outputs

    def _group_nodes_by_parent_workflow(self, node_ids: list[str]) -> dict[str, list[str]]:
        """
        Group node IDs by their immediate parent workflow.

        Node IDs follow a hierarchical dot notation where each node belongs to a parent workflow:
        - Main workflow nodes: 'activity#1' -> parent = MAIN_WORKFLOW_IDENTIFIER
        - Direct child workflow nodes: 'ChildWorkflow#1.activity#1' -> parent = 'ChildWorkflow#1'
        - Nested child workflow nodes: 'Parent#1.Child#1.activity#1' -> parent = 'Child#1'

        Args:
            node_ids: List of node execution IDs to group

        Returns:
            Dictionary mapping parent workflow identifier to list of its child node IDs
        """
        nodes_by_parent = {}

        # Sort by nesting depth (dot count) to process shallower nodes first
        sorted_node_ids = sorted(node_ids, key=lambda node_id: node_id.count("."))

        for node_id in sorted_node_ids:
            # Split node ID to identify parent workflow
            # Examples:
            #   'activity#1' -> ['activity#1']
            #   'Child#1.activity#1' -> ['Child#1', 'activity#1']
            #   'Parent#1.Child#1.activity#1' -> ['Parent#1', 'Child#1', 'activity#1']
            path_parts = node_id.split(".")

            if len(path_parts) == 1:
                # Top-level node in main workflow
                parent_workflow_id = MAIN_WORKFLOW_IDENTIFIER
            else:
                # Node in child workflow - immediate parent is the second-to-last element
                parent_workflow_id = path_parts[-2]

            if parent_workflow_id not in nodes_by_parent:
                nodes_by_parent[parent_workflow_id] = []

            nodes_by_parent[parent_workflow_id].append(node_id)

=======
        if cached_histories is None:
            cached_histories = {}
        if workflow_nodes_needed is None:
            workflow_nodes_needed = {}
            
        # Get full path (e.g., "Parent#1.Child#1.activity#1" + "Child#1" -> "Parent#1.Child#1")
        full_child_path = self._get_workflow_path_from_node(node_ids[0], child_workflow_id)
        
        # Fetch child workflow history (traverses nested paths if needed)
        child_history = await self._fetch_nested_child_workflow_history(
            parent_history, full_child_path, node_ids, cached_histories, workflow_nodes_needed
        )

        if not child_history:
            return {node_id: None for node_id in node_ids}

        # Extract outputs using full node IDs (workflow stores with prefix, e.g., "Parent#1.activity#1")
        child_nodes_data = child_history.get_nodes_data()
        node_outputs = {}
        
        for full_node_id in node_ids:
            if full_node_id in child_nodes_data:
                node_outputs[full_node_id] = child_nodes_data[full_node_id].output_payload
            else:
                node_outputs[full_node_id] = None

        return node_outputs

    async def _fetch_nested_child_workflow_history(
        self,
        parent_history: WorkflowHistory,
        full_child_path: str,
        node_ids: List[str],
        cached_histories: Dict[str, WorkflowHistory] = None,
        workflow_nodes_needed: Dict[str, List[str]] = None,
    ) -> Optional[WorkflowHistory]:
        """
        Fetch nested child workflow by traversing the path.
        E.g., "Parent#1.Child#1" fetches Parent#1, then Child#1 from Parent#1.
        """
        if cached_histories is None:
            cached_histories = {}
        if workflow_nodes_needed is None:
            workflow_nodes_needed = {}
            
        path_parts = full_child_path.split(".")
        current_history = parent_history
        
        for depth_level in range(len(path_parts)):
            current_path = ".".join(path_parts[:depth_level + 1])
            
            if current_path in cached_histories:
                current_history = cached_histories[current_path]
                continue
            
            # Get workflow_id and run_id from parent using full prefixed node_id
            workflow_id_run_id = current_history.get_child_workflow_workflow_id_run_id(current_path)
            if not workflow_id_run_id:
                return None
            
            workflow_id, run_id = workflow_id_run_id
            
            # Use pre-collected nodes or fallback
            if current_path in workflow_nodes_needed:
                fetch_node_ids = workflow_nodes_needed[current_path]
            else:
                is_final_level = depth_level == len(path_parts) - 1
                if is_final_level:
                    # Final level: fetch the actual nodes with full prefix
                    fetch_node_ids = node_ids
                else:
                    # Intermediate level: fetch the next child workflow with prefix
                    fetch_node_ids = [".".join(path_parts[:depth_level + 2])]
            
            # Fetch and cache
            current_history = await self._fetch_temporal_history(node_ids=fetch_node_ids, workflow_id=workflow_id, run_id=run_id)
            if not current_history:
                return None
            
            cached_histories[current_path] = current_history
        
        return current_history

    def _get_workflow_path_from_node(self, node_id: str, child_workflow_id: str) -> str:
        """
        Extract workflow path up to child_workflow_id from a node_id.
        E.g., node_id="Parent#1.Child#1.activity#1", child_workflow_id="Child#1" -> "Parent#1.Child#1"
        """
        parts = node_id.split(".")
        try:
            child_index = parts.index(child_workflow_id)
            return ".".join(parts[:child_index + 1])
        except ValueError:
            return child_workflow_id

    def _collect_nodes_per_workflow(self, node_ids: List[str]) -> Dict[str, List[str]]:
        """
        Collect all node_ids needed from each workflow for batching (with workflow prefix).
        
        Input: ["Parent#1.query#1", "Parent#1.Child#1.activity#1"]
        Output: {"Parent#1": ["Parent#1.query#1", "Parent#1.Child#1"], 
                 "Parent#1.Child#1": ["Parent#1.Child#1.activity#1"]}
        """
        workflow_nodes = {}
        
        for node_id in node_ids:
            parts = node_id.split(".")
            
            # For each level, collect what that workflow needs (with prefix)
            for i in range(1, len(parts)):
                workflow_path = ".".join(parts[:i])
                node_with_prefix = ".".join(parts[:i+1])
                
                if workflow_path not in workflow_nodes:
                    workflow_nodes[workflow_path] = []
                
                if node_with_prefix not in workflow_nodes[workflow_path]:
                    workflow_nodes[workflow_path].append(node_with_prefix)
        
        return workflow_nodes

    def _group_nodes_by_parent_workflow(
        self, node_ids: List[str]
    ) -> Dict[str, List[str]]:
        """
        Group node IDs by their immediate parent workflow.
        - 'activity#1' -> parent = MAIN_WORKFLOW_IDENTIFIER
        - 'Child#1.activity#1' -> parent = 'Child#1'
        - 'Parent#1.Child#1.activity#1' -> parent = 'Child#1'
        """
        nodes_by_parent = {}
        
        for node_id in node_ids:
            parts = node_id.split(".")
            
            if len(parts) == 1:
                parent = MAIN_WORKFLOW_IDENTIFIER
            else:
                parent = parts[-2]  # Immediate parent is second-to-last
            
            if parent not in nodes_by_parent:
                nodes_by_parent[parent] = []
            nodes_by_parent[parent].append(node_id)
        
>>>>>>> c64654d1
        return nodes_by_parent<|MERGE_RESOLUTION|>--- conflicted
+++ resolved
@@ -2,11 +2,7 @@
 Temporal History simulation strategy implementation.
 """
 
-<<<<<<< HEAD
 from typing import Any
-=======
-from typing import Any, Dict, List, Optional
->>>>>>> c64654d1
 
 import structlog
 
@@ -22,15 +18,9 @@
     FetchTemporalWorkflowHistoryInput,
     FetchTemporalWorkflowHistoryOutput,
 )
-<<<<<<< HEAD
 
 logger = structlog.get_logger(__name__)
 
-# Constants
-=======
-logger = structlog.get_logger(__name__)
-
->>>>>>> c64654d1
 MAIN_WORKFLOW_IDENTIFIER = "main_workflow"  # Identifier for top-level workflow nodes
 
 
@@ -101,13 +91,8 @@
             return SimulationStrategyOutput()
 
     async def _fetch_temporal_history(
-<<<<<<< HEAD
         self, node_ids: list[str], workflow_id: str | None = None, run_id: str | None = None
     ) -> WorkflowHistory | None:
-=======
-        self, node_ids: List[str], workflow_id: Optional[str] = None, run_id: Optional[str] = None
-    ) -> Optional[WorkflowHistory]:
->>>>>>> c64654d1
         """
         Fetch temporal workflow history for a workflow (main or child).
 
@@ -173,12 +158,9 @@
             # Group nodes by their immediate parent workflow
             nodes_by_parent = self._group_nodes_by_parent_workflow(node_ids)
             all_node_outputs = {}
-<<<<<<< HEAD
-=======
-            
+
             cached_histories = {}
             workflow_nodes_needed = self._collect_nodes_per_workflow(node_ids)
->>>>>>> c64654d1
 
             for parent_workflow_id, nodes_in_workflow in nodes_by_parent.items():
                 if parent_workflow_id == MAIN_WORKFLOW_IDENTIFIER:
@@ -189,21 +171,12 @@
                     all_node_outputs.update(main_workflow_outputs)
                 else:
                     # Child workflow nodes - need to fetch child workflow history
-<<<<<<< HEAD
                     child_workflow_outputs = await self._extract_child_workflow_node_outputs(
                         temporal_history,
                         parent_workflow_id,
                         nodes_in_workflow,
-=======
-                    child_workflow_outputs = (
-                        await self._extract_child_workflow_node_outputs(
-                            temporal_history,
-                            parent_workflow_id,
-                            nodes_in_workflow,
-                            cached_histories,
-                            workflow_nodes_needed,
-                        )
->>>>>>> c64654d1
+                        cached_histories,
+                        workflow_nodes_needed,
                     )
                     all_node_outputs.update(child_workflow_outputs)
 
@@ -220,13 +193,8 @@
             return {node_id: None for node_id in node_ids}
 
     def _extract_main_workflow_node_outputs(
-<<<<<<< HEAD
         self, temporal_history: WorkflowHistory, node_ids: list[str]
     ) -> dict[str, Any | None]:
-=======
-        self, temporal_history: WorkflowHistory, node_ids: List[str]
-    ) -> Dict[str, Optional[Any]]:
->>>>>>> c64654d1
         """
         Extract outputs for nodes that belong to the main workflow.
 
@@ -247,137 +215,36 @@
         self,
         parent_history: WorkflowHistory,
         child_workflow_id: str,
-<<<<<<< HEAD
         node_ids: list[str],
+        cached_histories: dict[str, WorkflowHistory] = None,
+        workflow_nodes_needed: dict[str, list[str]] = None,
     ) -> dict[str, Any | None]:
-=======
-        node_ids: List[str],
-        cached_histories: Dict[str, WorkflowHistory] = None,
-        workflow_nodes_needed: Dict[str, List[str]] = None,
-    ) -> Dict[str, Optional[Any]]:
->>>>>>> c64654d1
         """
         Extract outputs for nodes that belong to a child workflow.
 
         This method:
         1. Gets child workflow's workflow_id and run_id from parent's history
-<<<<<<< HEAD
-        2. Fetches the child workflow's history
-=======
         2. Fetches the child workflow's history (or reuses cached)
->>>>>>> c64654d1
         3. Extracts node outputs from child workflow history
 
         Args:
             parent_history: The parent workflow history object
             child_workflow_id: The child workflow identifier (e.g., "ChildWorkflow#1")
             node_ids: List of node IDs in the child workflow
-<<<<<<< HEAD
-=======
             cached_histories: Cache of already fetched workflow histories
             workflow_nodes_needed: Pre-collected map of workflow paths to their needed nodes
->>>>>>> c64654d1
 
         Returns:
             Dictionary mapping node IDs to their outputs (None if not found)
         """
-<<<<<<< HEAD
-        # Get child workflow's workflow_id and run_id from parent's history
-        workflow_id_run_id = parent_history.get_child_workflow_workflow_id_run_id(child_workflow_id)
-
-        if not workflow_id_run_id:
-            logger.warning(
-                "Child workflow workflow_id and run_id not found in parent history",
-                child_workflow_id=child_workflow_id,
-                parent_workflow_id=parent_history.workflow_id,
-            )
-            return {node_id: None for node_id in node_ids}
-
-        workflow_id, run_id = workflow_id_run_id
-
-        # Fetch child workflow history
-        child_history = await self._fetch_temporal_history(
-            node_ids=node_ids,
-            workflow_id=workflow_id,
-            run_id=run_id,
-        )
-
-        if not child_history:
-            logger.warning(
-                "Failed to fetch child workflow history",
-                child_workflow_id=child_workflow_id,
-                workflow_id=workflow_id,
-                run_id=run_id,
-            )
-            return {node_id: None for node_id in node_ids}
-
-        # Extract node data from child workflow history
-        child_nodes_data = child_history.get_nodes_data()
-
-        # Map node IDs to their outputs
-        node_outputs = {}
-        for node_id in node_ids:
-            if node_id in child_nodes_data:
-                node_outputs[node_id] = child_nodes_data[node_id].output_payload
-            else:
-                logger.warning(
-                    "Node not found in child workflow history",
-                    node_id=node_id,
-                    child_workflow_id=child_workflow_id,
-                )
-                node_outputs[node_id] = None
-
-        return node_outputs
-
-    def _group_nodes_by_parent_workflow(self, node_ids: list[str]) -> dict[str, list[str]]:
-        """
-        Group node IDs by their immediate parent workflow.
-
-        Node IDs follow a hierarchical dot notation where each node belongs to a parent workflow:
-        - Main workflow nodes: 'activity#1' -> parent = MAIN_WORKFLOW_IDENTIFIER
-        - Direct child workflow nodes: 'ChildWorkflow#1.activity#1' -> parent = 'ChildWorkflow#1'
-        - Nested child workflow nodes: 'Parent#1.Child#1.activity#1' -> parent = 'Child#1'
-
-        Args:
-            node_ids: List of node execution IDs to group
-
-        Returns:
-            Dictionary mapping parent workflow identifier to list of its child node IDs
-        """
-        nodes_by_parent = {}
-
-        # Sort by nesting depth (dot count) to process shallower nodes first
-        sorted_node_ids = sorted(node_ids, key=lambda node_id: node_id.count("."))
-
-        for node_id in sorted_node_ids:
-            # Split node ID to identify parent workflow
-            # Examples:
-            #   'activity#1' -> ['activity#1']
-            #   'Child#1.activity#1' -> ['Child#1', 'activity#1']
-            #   'Parent#1.Child#1.activity#1' -> ['Parent#1', 'Child#1', 'activity#1']
-            path_parts = node_id.split(".")
-
-            if len(path_parts) == 1:
-                # Top-level node in main workflow
-                parent_workflow_id = MAIN_WORKFLOW_IDENTIFIER
-            else:
-                # Node in child workflow - immediate parent is the second-to-last element
-                parent_workflow_id = path_parts[-2]
-
-            if parent_workflow_id not in nodes_by_parent:
-                nodes_by_parent[parent_workflow_id] = []
-
-            nodes_by_parent[parent_workflow_id].append(node_id)
-
-=======
         if cached_histories is None:
             cached_histories = {}
         if workflow_nodes_needed is None:
             workflow_nodes_needed = {}
-            
+
         # Get full path (e.g., "Parent#1.Child#1.activity#1" + "Child#1" -> "Parent#1.Child#1")
         full_child_path = self._get_workflow_path_from_node(node_ids[0], child_workflow_id)
-        
+
         # Fetch child workflow history (traverses nested paths if needed)
         child_history = await self._fetch_nested_child_workflow_history(
             parent_history, full_child_path, node_ids, cached_histories, workflow_nodes_needed
@@ -389,7 +256,7 @@
         # Extract outputs using full node IDs (workflow stores with prefix, e.g., "Parent#1.activity#1")
         child_nodes_data = child_history.get_nodes_data()
         node_outputs = {}
-        
+
         for full_node_id in node_ids:
             if full_node_id in child_nodes_data:
                 node_outputs[full_node_id] = child_nodes_data[full_node_id].output_payload
@@ -402,10 +269,10 @@
         self,
         parent_history: WorkflowHistory,
         full_child_path: str,
-        node_ids: List[str],
-        cached_histories: Dict[str, WorkflowHistory] = None,
-        workflow_nodes_needed: Dict[str, List[str]] = None,
-    ) -> Optional[WorkflowHistory]:
+        node_ids: list[str],
+        cached_histories: dict[str, WorkflowHistory] = None,
+        workflow_nodes_needed: dict[str, list[str]] = None,
+    ) -> WorkflowHistory | None:
         """
         Fetch nested child workflow by traversing the path.
         E.g., "Parent#1.Child#1" fetches Parent#1, then Child#1 from Parent#1.
@@ -414,24 +281,24 @@
             cached_histories = {}
         if workflow_nodes_needed is None:
             workflow_nodes_needed = {}
-            
+
         path_parts = full_child_path.split(".")
         current_history = parent_history
-        
+
         for depth_level in range(len(path_parts)):
-            current_path = ".".join(path_parts[:depth_level + 1])
-            
+            current_path = ".".join(path_parts[: depth_level + 1])
+
             if current_path in cached_histories:
                 current_history = cached_histories[current_path]
                 continue
-            
+
             # Get workflow_id and run_id from parent using full prefixed node_id
             workflow_id_run_id = current_history.get_child_workflow_workflow_id_run_id(current_path)
             if not workflow_id_run_id:
                 return None
-            
+
             workflow_id, run_id = workflow_id_run_id
-            
+
             # Use pre-collected nodes or fallback
             if current_path in workflow_nodes_needed:
                 fetch_node_ids = workflow_nodes_needed[current_path]
@@ -442,15 +309,17 @@
                     fetch_node_ids = node_ids
                 else:
                     # Intermediate level: fetch the next child workflow with prefix
-                    fetch_node_ids = [".".join(path_parts[:depth_level + 2])]
-            
+                    fetch_node_ids = [".".join(path_parts[: depth_level + 2])]
+
             # Fetch and cache
-            current_history = await self._fetch_temporal_history(node_ids=fetch_node_ids, workflow_id=workflow_id, run_id=run_id)
+            current_history = await self._fetch_temporal_history(
+                node_ids=fetch_node_ids, workflow_id=workflow_id, run_id=run_id
+            )
             if not current_history:
                 return None
-            
+
             cached_histories[current_path] = current_history
-        
+
         return current_history
 
     def _get_workflow_path_from_node(self, node_id: str, child_workflow_id: str) -> str:
@@ -461,39 +330,37 @@
         parts = node_id.split(".")
         try:
             child_index = parts.index(child_workflow_id)
-            return ".".join(parts[:child_index + 1])
+            return ".".join(parts[: child_index + 1])
         except ValueError:
             return child_workflow_id
 
-    def _collect_nodes_per_workflow(self, node_ids: List[str]) -> Dict[str, List[str]]:
+    def _collect_nodes_per_workflow(self, node_ids: list[str]) -> dict[str, list[str]]:
         """
         Collect all node_ids needed from each workflow for batching (with workflow prefix).
-        
+
         Input: ["Parent#1.query#1", "Parent#1.Child#1.activity#1"]
-        Output: {"Parent#1": ["Parent#1.query#1", "Parent#1.Child#1"], 
+        Output: {"Parent#1": ["Parent#1.query#1", "Parent#1.Child#1"],
                  "Parent#1.Child#1": ["Parent#1.Child#1.activity#1"]}
         """
         workflow_nodes = {}
-        
+
         for node_id in node_ids:
             parts = node_id.split(".")
-            
+
             # For each level, collect what that workflow needs (with prefix)
             for i in range(1, len(parts)):
                 workflow_path = ".".join(parts[:i])
-                node_with_prefix = ".".join(parts[:i+1])
-                
+                node_with_prefix = ".".join(parts[: i + 1])
+
                 if workflow_path not in workflow_nodes:
                     workflow_nodes[workflow_path] = []
-                
+
                 if node_with_prefix not in workflow_nodes[workflow_path]:
                     workflow_nodes[workflow_path].append(node_with_prefix)
-        
+
         return workflow_nodes
 
-    def _group_nodes_by_parent_workflow(
-        self, node_ids: List[str]
-    ) -> Dict[str, List[str]]:
+    def _group_nodes_by_parent_workflow(self, node_ids: list[str]) -> dict[str, list[str]]:
         """
         Group node IDs by their immediate parent workflow.
         - 'activity#1' -> parent = MAIN_WORKFLOW_IDENTIFIER
@@ -501,18 +368,17 @@
         - 'Parent#1.Child#1.activity#1' -> parent = 'Child#1'
         """
         nodes_by_parent = {}
-        
+
         for node_id in node_ids:
             parts = node_id.split(".")
-            
+
             if len(parts) == 1:
                 parent = MAIN_WORKFLOW_IDENTIFIER
             else:
                 parent = parts[-2]  # Immediate parent is second-to-last
-            
+
             if parent not in nodes_by_parent:
                 nodes_by_parent[parent] = []
             nodes_by_parent[parent].append(node_id)
-        
->>>>>>> c64654d1
+
         return nodes_by_parent