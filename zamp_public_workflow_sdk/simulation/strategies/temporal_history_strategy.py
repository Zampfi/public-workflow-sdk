--- conflicted
+++ resolved
@@ -2,16 +2,10 @@
 Temporal History simulation strategy implementation.
 """
 
-<<<<<<< HEAD
-from typing import Any, Dict, List, Optional
+from typing import Any
 
 import structlog
 
-=======
-from typing import Any
-
-import structlog
->>>>>>> 07511077
 
 from zamp_public_workflow_sdk.simulation.models.simulation_response import (
     SimulationStrategyOutput,
@@ -24,10 +18,7 @@
     FetchTemporalWorkflowHistoryInput,
     FetchTemporalWorkflowHistoryOutput,
 )
-<<<<<<< HEAD
-=======
-
->>>>>>> 07511077
+
 logger = structlog.get_logger(__name__)
 
 # Constants
@@ -99,13 +90,9 @@
             )
             return SimulationStrategyOutput()
 
-<<<<<<< HEAD
     async def _fetch_temporal_history(
-        self, node_ids: List[str], workflow_id: Optional[str] = None, run_id: Optional[str] = None
-    ) -> Optional[WorkflowHistory]:
-=======
-    async def _fetch_temporal_history(self, node_ids: list[str]) -> WorkflowHistory | None:
->>>>>>> 07511077
+        self, node_ids: list[str], workflow_id: str | None = None, run_id: str | None = None
+    ) -> WorkflowHistory | None:
         """
         Fetch temporal workflow history for a workflow (main or child).
 
@@ -181,12 +168,10 @@
                     all_node_outputs.update(main_workflow_outputs)
                 else:
                     # Child workflow nodes - need to fetch child workflow history
-                    child_workflow_outputs = (
-                        await self._extract_child_workflow_node_outputs(
-                            temporal_history,
-                            parent_workflow_id,
-                            nodes_in_workflow,
-                        )
+                    child_workflow_outputs = await self._extract_child_workflow_node_outputs(
+                        temporal_history,
+                        parent_workflow_id,
+                        nodes_in_workflow,
                     )
                     all_node_outputs.update(child_workflow_outputs)
 
@@ -199,13 +184,12 @@
                 error_type=type(e).__name__,
                 node_ids=node_ids,
             )
-<<<<<<< HEAD
             # Return empty dict on error
             return {node_id: None for node_id in node_ids}
 
     def _extract_main_workflow_node_outputs(
-        self, temporal_history: WorkflowHistory, node_ids: List[str]
-    ) -> Dict[str, Optional[Any]]:
+        self, temporal_history: WorkflowHistory, node_ids: list[str]
+    ) -> dict[str, Any | None]:
         """
         Extract outputs for nodes that belong to the main workflow.
 
@@ -226,8 +210,8 @@
         self,
         parent_history: WorkflowHistory,
         child_workflow_id: str,
-        node_ids: List[str],
-    ) -> Dict[str, Optional[Any]]:
+        node_ids: list[str],
+    ) -> dict[str, Any | None]:
         """
         Extract outputs for nodes that belong to a child workflow.
 
@@ -245,9 +229,7 @@
             Dictionary mapping node IDs to their outputs (None if not found)
         """
         # Get child workflow's workflow_id and run_id from parent's history
-        workflow_id_run_id = parent_history.get_child_workflow_workflow_id_run_id(
-            child_workflow_id
-        )
+        workflow_id_run_id = parent_history.get_child_workflow_workflow_id_run_id(child_workflow_id)
 
         if not workflow_id_run_id:
             logger.warning(
@@ -293,9 +275,7 @@
 
         return node_outputs
 
-    def _group_nodes_by_parent_workflow(
-        self, node_ids: List[str]
-    ) -> Dict[str, List[str]]:
+    def _group_nodes_by_parent_workflow(self, node_ids: list[str]) -> dict[str, list[str]]:
         """
         Group node IDs by their immediate parent workflow.
 
@@ -335,7 +315,4 @@
 
             nodes_by_parent[parent_workflow_id].append(node_id)
 
-        return nodes_by_parent
-=======
-            return {}
->>>>>>> 07511077
+        return nodes_by_parent