"""
Custom Output simulation strategy implementation.
"""

from typing import Any

import structlog

from zamp_public_workflow_sdk.simulation.models.simulation_response import (
    SimulationStrategyOutput,
)
from zamp_public_workflow_sdk.simulation.models.node_payload import NodePayload
from zamp_public_workflow_sdk.simulation.strategies.base_strategy import BaseStrategy

logger = structlog.get_logger(__name__)


class CustomOutputStrategyHandler(BaseStrategy):
    """
    Strategy that returns predefined custom outputs.
    """

    def __init__(self, output_value: Any, input_value: Any):
        """
        Initialize with custom output value.

        Args:
            output_value: The custom output value to return
        """
        self.output_value = output_value
        self.input_value = input_value

    async def execute(
        self,
        node_ids: list[str],
    ) -> SimulationStrategyOutput:
        """
        Execute Custom Output strategy.

        Args:
            node_ids: List of node execution IDs

        Returns:
            SimulationStrategyOutput with node_outputs for mocking
        """
        # Return the same custom output for all nodes
        node_outputs = {
<<<<<<< HEAD
            node_id: {
                PayloadKey.INPUT_PAYLOAD: self.input_value,
                PayloadKey.OUTPUT_PAYLOAD: self.output_value,
            }
=======
            node_id: NodePayload(
                input_payload=None,
                output_payload=self.output_value,
            )
>>>>>>> 049fe7fe
            for node_id in node_ids
        }
        return SimulationStrategyOutput(node_outputs=node_outputs)<|MERGE_RESOLUTION|>--- conflicted
+++ resolved
@@ -45,17 +45,10 @@
         """
         # Return the same custom output for all nodes
         node_outputs = {
-<<<<<<< HEAD
-            node_id: {
-                PayloadKey.INPUT_PAYLOAD: self.input_value,
-                PayloadKey.OUTPUT_PAYLOAD: self.output_value,
-            }
-=======
             node_id: NodePayload(
-                input_payload=None,
+                input_payload=self.input_value,
                 output_payload=self.output_value,
             )
->>>>>>> 049fe7fe
             for node_id in node_ids
         }
         return SimulationStrategyOutput(node_outputs=node_outputs)